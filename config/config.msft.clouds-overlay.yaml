--- conflicted
+++ resolved
@@ -136,17 +136,10 @@
             prometheus:
               prometheusOperator:
                 image:
-<<<<<<< HEAD
-                  sha: 0e4dc52261d6daceb57131f92e12bdbd8b98f77fc2aea79ad9d4735de35d4124
-              prometheusSpec:
-                image:
-                  sha: 706699f6b1e5469b4ff298baeb6ac39e430a47fbd23fce3a6138d15d16e72c0d
-=======
-                  sha: 82b7abbcdcb76ac5525f7b947537aa31938dbe84b1450896c12a5863f3d1e7c3
-              prometheusSpec:
-                image:
-                  sha: db6202bbf67b22561456187a822b48be3be1cd5a554407f4fad11d3b067688b9
->>>>>>> 63b97170
+                  sha: 0e4dc52261d6daceb57131f92e12bdbd8b98f77fc2aea79ad9d4735de35d4124
+              prometheusSpec:
+                image:
+                  sha: 706699f6b1e5469b4ff298baeb6ac39e430a47fbd23fce3a6138d15d16e72c0d
               prometheusConfigReloader:
                 image:
                   sha: b112cdc776c740261d812ab544261b781f9cb3520d7b400a353993d3be9c6df1
@@ -155,17 +148,10 @@
             prometheus:
               prometheusOperator:
                 image:
-<<<<<<< HEAD
-                  sha: 0e4dc52261d6daceb57131f92e12bdbd8b98f77fc2aea79ad9d4735de35d4124
-              prometheusSpec:
-                image:
-                  sha: 706699f6b1e5469b4ff298baeb6ac39e430a47fbd23fce3a6138d15d16e72c0d
-=======
-                  sha: 82b7abbcdcb76ac5525f7b947537aa31938dbe84b1450896c12a5863f3d1e7c3
-              prometheusSpec:
-                image:
-                  sha: db6202bbf67b22561456187a822b48be3be1cd5a554407f4fad11d3b067688b9
->>>>>>> 63b97170
+                  sha: 0e4dc52261d6daceb57131f92e12bdbd8b98f77fc2aea79ad9d4735de35d4124
+              prometheusSpec:
+                image:
+                  sha: 706699f6b1e5469b4ff298baeb6ac39e430a47fbd23fce3a6138d15d16e72c0d
               prometheusConfigReloader:
                 image:
                   sha: b112cdc776c740261d812ab544261b781f9cb3520d7b400a353993d3be9c6df1
@@ -178,15 +164,11 @@
           # RP Backend
           backend:
             image:
-<<<<<<< HEAD
               digest: "sha256:1113d23109bc8f3a9b5aa5ebf36bdda80d123cb3533b8497f7f8fc97562d6adb"
-=======
-              digest: "sha256:e4ea396bd51af4be33d4b6c53d635aff15ff39d8777a9a64705150bca2bfe905"
           # Admin API
           adminApi:
             image:
               digest: "sha256:da53a468fd70ddddfd21c23115ef709e2dece6d8e19f5161e417b878f80917a6"
->>>>>>> 63b97170
           # Hypershift
           hypershift:
             image:
@@ -253,17 +235,10 @@
             prometheus:
               prometheusOperator:
                 image:
-<<<<<<< HEAD
-                  sha: 0e4dc52261d6daceb57131f92e12bdbd8b98f77fc2aea79ad9d4735de35d4124
-              prometheusSpec:
-                image:
-                  sha: 706699f6b1e5469b4ff298baeb6ac39e430a47fbd23fce3a6138d15d16e72c0d
-=======
-                  sha: 82b7abbcdcb76ac5525f7b947537aa31938dbe84b1450896c12a5863f3d1e7c3
-              prometheusSpec:
-                image:
-                  sha: db6202bbf67b22561456187a822b48be3be1cd5a554407f4fad11d3b067688b9
->>>>>>> 63b97170
+                  sha: 0e4dc52261d6daceb57131f92e12bdbd8b98f77fc2aea79ad9d4735de35d4124
+              prometheusSpec:
+                image:
+                  sha: 706699f6b1e5469b4ff298baeb6ac39e430a47fbd23fce3a6138d15d16e72c0d
               prometheusConfigReloader:
                 image:
                   sha: b112cdc776c740261d812ab544261b781f9cb3520d7b400a353993d3be9c6df1
@@ -272,17 +247,10 @@
             prometheus:
               prometheusOperator:
                 image:
-<<<<<<< HEAD
-                  sha: 0e4dc52261d6daceb57131f92e12bdbd8b98f77fc2aea79ad9d4735de35d4124
-              prometheusSpec:
-                image:
-                  sha: 706699f6b1e5469b4ff298baeb6ac39e430a47fbd23fce3a6138d15d16e72c0d
-=======
-                  sha: 82b7abbcdcb76ac5525f7b947537aa31938dbe84b1450896c12a5863f3d1e7c3
-              prometheusSpec:
-                image:
-                  sha: db6202bbf67b22561456187a822b48be3be1cd5a554407f4fad11d3b067688b9
->>>>>>> 63b97170
+                  sha: 0e4dc52261d6daceb57131f92e12bdbd8b98f77fc2aea79ad9d4735de35d4124
+              prometheusSpec:
+                image:
+                  sha: 706699f6b1e5469b4ff298baeb6ac39e430a47fbd23fce3a6138d15d16e72c0d
               prometheusConfigReloader:
                 image:
                   sha: b112cdc776c740261d812ab544261b781f9cb3520d7b400a353993d3be9c6df1
@@ -295,11 +263,7 @@
           # RP Backend
           backend:
             image:
-<<<<<<< HEAD
               digest: "sha256:1113d23109bc8f3a9b5aa5ebf36bdda80d123cb3533b8497f7f8fc97562d6adb"
-=======
-              digest: "sha256:e4ea396bd51af4be33d4b6c53d635aff15ff39d8777a9a64705150bca2bfe905"
->>>>>>> 63b97170
           # Admin API
           adminApi:
             image:
