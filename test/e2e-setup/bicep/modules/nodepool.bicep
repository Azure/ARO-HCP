@description('The name of the Hypershift cluster to which the node pool will be attached.')
param clusterName string

@description('The name of the node pool')
param nodePoolName string

@description('Number of replicas in the node pool')
param replicas int = 2

@description('OpenShift Version ID to use')
param openshiftVersionId string = '4.19.7'
<<<<<<< HEAD

@description('Size of the osDisk for the node pool in GiB')
param osDiskSizeGiB int = 64
=======
>>>>>>> 29e7100e

@description('VM size for the nodepool VMs')
param vmSize string = 'Standard_D8s_v3'

resource hcp 'Microsoft.RedHatOpenShift/hcpOpenShiftClusters@2024-06-10-preview' existing = {
  name: clusterName
}

resource nodepool 'Microsoft.RedHatOpenShift/hcpOpenShiftClusters/nodePools@2024-06-10-preview' = {
  parent: hcp
  name: nodePoolName
  location: resourceGroup().location
  properties: {
    version: {
      id: openshiftVersionId
      channelGroup: 'stable'
    }
    platform: {
      subnetId: hcp.properties.platform.subnetId
      vmSize: vmSize
      osDisk: {
        sizeGiB: osDiskSizeGiB
        diskStorageAccountType: 'StandardSSD_LRS'
      }
    }
    replicas: replicas
  }
}<|MERGE_RESOLUTION|>--- conflicted
+++ resolved
@@ -9,12 +9,8 @@
 
 @description('OpenShift Version ID to use')
 param openshiftVersionId string = '4.19.7'
-<<<<<<< HEAD
-
 @description('Size of the osDisk for the node pool in GiB')
 param osDiskSizeGiB int = 64
-=======
->>>>>>> 29e7100e
 
 @description('VM size for the nodepool VMs')
 param vmSize string = 'Standard_D8s_v3'
