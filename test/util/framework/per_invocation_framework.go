// Copyright 2025 Microsoft Corporation
//
// Licensed under the Apache License, Version 2.0 (the "License");
// you may not use this file except in compliance with the License.
// You may obtain a copy of the License at
//
//     http://www.apache.org/licenses/LICENSE-2.0
//
// Unless required by applicable law or agreed to in writing, software
// distributed under the License is distributed on an "AS IS" BASIS,
// WITHOUT WARRANTIES OR CONDITIONS OF ANY KIND, either express or implied.
// See the License for the specific language governing permissions and
// limitations under the License.

package framework

import (
	"context"
	"fmt"
	"hash/fnv"
	"os"
	"path"
	"sync"
	"time"

	"github.com/Azure/azure-sdk-for-go/sdk/azcore"
	"github.com/Azure/azure-sdk-for-go/sdk/azidentity"
	"github.com/Azure/azure-sdk-for-go/sdk/resourcemanager/resources/armsubscriptions"
	"github.com/onsi/ginkgo/v2/types"
)

type perBinaryInvocationTestContext struct {
	artifactDir      string
	sharedDir        string
	subscriptionName string
	tenantID         string
	testUserClientID string
	location         string

	contextLock      sync.RWMutex
	subscriptionID   string
	azureCredentials azcore.TokenCredential
}

type CleanupFunc func(ctx context.Context) error

var (
	invocationContextInstance *perBinaryInvocationTestContext
	initializeOnce            sync.Once
)

const (
	StandardPollInterval = 10 * time.Second
)

// InvocationContext requires the following env vars
// CUSTOMER_SUBSCRIPTION
// AZURE_TENANT_ID
// AZURE_CLIENT_ID
// AZURE_CLIENT_SECRET
func invocationContext() *perBinaryInvocationTestContext {
	initializeOnce.Do(func() {
		invocationContextInstance = &perBinaryInvocationTestContext{
			artifactDir:      artifactDir(),
			sharedDir:        sharedDir(),
			subscriptionName: subscriptionName(),
			tenantID:         tenantID(),
			testUserClientID: testUserClientID(),
			location:         location(),
		}
	})
	return invocationContextInstance
}

func NewRootInvocationContext() *perBinaryInvocationTestContext {
	return invocationContext()
}

func (tc *perBinaryInvocationTestContext) TestUserClientIDValue() string {
	return tc.testUserClientID
}

func (tc *perBinaryInvocationTestContext) TenantIDValue() string {
	return tc.tenantID
}

func (tc *perBinaryInvocationTestContext) getAzureCredentials() (azcore.TokenCredential, error) {
	tc.contextLock.RLock()
	if tc.azureCredentials != nil {
		defer tc.contextLock.RUnlock()
		return tc.azureCredentials, nil
	}
	tc.contextLock.RUnlock()

	tc.contextLock.Lock()
	defer tc.contextLock.Unlock()

	if tc.azureCredentials != nil {
		return tc.azureCredentials, nil
	}

	azureCredentials, err := azidentity.NewDefaultAzureCredential(nil)
	if err != nil {
		return nil, fmt.Errorf("failed building environment credential: %w", err)
	}
	tc.azureCredentials = azureCredentials

	return azureCredentials, nil
}

func (tc *perBinaryInvocationTestContext) getSubscriptionID(ctx context.Context, subscriptionClient *armsubscriptions.Client) (string, error) {
	tc.contextLock.RLock()
	if len(tc.subscriptionID) > 0 {
		defer tc.contextLock.RUnlock()
		return tc.subscriptionID, nil
	}
	tc.contextLock.RUnlock()

	tc.contextLock.Lock()
	defer tc.contextLock.Unlock()

	if len(tc.subscriptionID) > 0 {
		return tc.subscriptionID, nil
	}
	subscriptionID, err := GetSubscriptionID(ctx, subscriptionClient, tc.subscriptionName)
	if err != nil {
		return "", fmt.Errorf("failed to get subscription ID: %w", err)
	}
	tc.subscriptionID = subscriptionID

	return tc.subscriptionID, nil
}

func (tc *perBinaryInvocationTestContext) Location() string {
	return tc.location
}

// artifactDir returns the value of ARTIFACT_DIR environment variable, which is spot to save info in CI
func artifactDir() string {
	return os.Getenv("ARTIFACT_DIR")
}

// sharedDir is SHARED_DIR.  It is a spot to store *files only* that can be shared between ci-operator steps.
<<<<<<< HEAD
func sharedDir() string {
	return os.Getenv("SHARED_DIR")
}

=======
>>>>>>> 26afc979
// We can use this for anything, but currently we have a backup cleanup and collection scripts that use files
// here to cleanup and debug testing resources.
func sharedDir() string {
	// can't use gomega in this method since it is used outside of It()
	return os.Getenv("SHARED_DIR")
}

// subscriptionName returns the value of CUSTOMER_SUBSCRIPTION environment variable

func subscriptionName() string {
	return os.Getenv("CUSTOMER_SUBSCRIPTION")
}

func location() string {
	return os.Getenv("LOCATION")
}

func testUserClientID() string {
	return os.Getenv("AZURE_CLIENT_ID")
}

func tenantID() string {
	return os.Getenv("AZURE_TENANT_ID")
}

func Must[T any](v T, err error) T {
	if err != nil {
		panic(err)
	}
	return v
}

func SuffixName(base, suffix string, maxLen int) string {
	name := fmt.Sprintf("%s-%s", base, suffix)
	if len(name) > maxLen {
		prefix := base[0:min(len(base), maxLen-9)]
		name = fmt.Sprintf("%s-%s", prefix, hash(name))
	}
	return name
}

func min(a, b int) int {
	if b < a {
		return b
	}
	return a
}

func hash(s string) string {
	hash := fnv.New32a()
	hash.Write([]byte(s))
	return fmt.Sprintf("%08x", hash.Sum32())
}

func AnnotatedLocation(annotation string) types.CodeLocation {
	return AnnotatedLocationWithOffset(annotation, 1)
}

func AnnotatedLocationWithOffset(annotation string, offset int) types.CodeLocation {
	codeLocation := types.NewCodeLocation(offset + 1)
	codeLocation.FileName = path.Base(codeLocation.FileName)
	return types.NewCustomCodeLocation(annotation + " | " + codeLocation.String())
}<|MERGE_RESOLUTION|>--- conflicted
+++ resolved
@@ -139,15 +139,7 @@
 func artifactDir() string {
 	return os.Getenv("ARTIFACT_DIR")
 }
-
-// sharedDir is SHARED_DIR.  It is a spot to store *files only* that can be shared between ci-operator steps.
-<<<<<<< HEAD
-func sharedDir() string {
-	return os.Getenv("SHARED_DIR")
-}
-
-=======
->>>>>>> 26afc979
+// sharedDir is SHARD_DIR. it is spot to store *file only* that can be sahred between ci-operators steps.
 // We can use this for anything, but currently we have a backup cleanup and collection scripts that use files
 // here to cleanup and debug testing resources.
 func sharedDir() string {
