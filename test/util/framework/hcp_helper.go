--- conflicted
+++ resolved
@@ -16,12 +16,9 @@
 
 import (
 	"context"
-<<<<<<< HEAD
 	"encoding/base64"
 	"encoding/json"
-=======
 	"errors"
->>>>>>> e7b783b2
 	"fmt"
 	"time"
 
