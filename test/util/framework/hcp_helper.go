// Copyright 2025 Microsoft Corporation
//
// Licensed under the Apache License, Version 2.0 (the "License");
// you may not use this file except in compliance with the License.
// You may obtain a copy of the License at
//
//     http://www.apache.org/licenses/LICENSE-2.0
//
// Unless required by applicable law or agreed to in writing, software
// distributed under the License is distributed on an "AS IS" BASIS,
// WITHOUT WARRANTIES OR CONDITIONS OF ANY KIND, either express or implied.
// See the License for the specific language governing permissions and
// limitations under the License.

package framework

import (
	"context"
<<<<<<< HEAD
	"encoding/base64"
	"encoding/json"
=======
	"crypto/rand"
	"crypto/rsa"
	"crypto/x509"
	"encoding/pem"
>>>>>>> f993945f
	"errors"
	"fmt"
	"strings"
	"time"

	"github.com/davecgh/go-spew/spew"
	"github.com/go-logr/logr"
	"github.com/google/go-cmp/cmp"
	"github.com/google/go-cmp/cmp/cmpopts"
	"golang.org/x/crypto/ssh"
	"golang.org/x/sync/errgroup"

	corev1 "k8s.io/api/core/v1"
	v1 "k8s.io/api/rbac/v1"
	metav1 "k8s.io/apimachinery/pkg/apis/meta/v1"
	utilruntime "k8s.io/apimachinery/pkg/util/runtime"
	"k8s.io/client-go/kubernetes"
	"k8s.io/client-go/rest"
	"k8s.io/client-go/tools/clientcmd"
	clientcmdapi "k8s.io/client-go/tools/clientcmd/api"

	"github.com/Azure/azure-sdk-for-go/sdk/azcore"
	"github.com/Azure/azure-sdk-for-go/sdk/azcore/runtime"
	"github.com/Azure/azure-sdk-for-go/sdk/azcore/to"
	"github.com/Azure/azure-sdk-for-go/sdk/resourcemanager/compute/armcompute/v5"

	hcpsdk20240610preview "github.com/Azure/ARO-HCP/test/sdk/resourcemanager/redhatopenshifthcp/armredhatopenshifthcp"
)

// checkOperationResult ensures the result model returned by a runtime.Poller
// matches the resource model returned from a GET request.
func checkOperationResult(expectModel, resultModel any) error {
	diff := cmp.Diff(expectModel, resultModel,
		// Add per-model fields that should be ignored in the comparison. For example
		// read-only values that change on their own, or are computed asynchronously
		// and may not be immediately available in the operation result response.
		//
		// Note: I'm anticipating adding "Identity.UserAssignedIdentities" here once
		// the RP takes over fetching client and principal IDs from the Managed Identity
		// service. That would be a concrete example of asynchronously computed fields.
		cmpopts.IgnoreFields(hcpsdk20240610preview.HcpOpenShiftCluster{}, "SystemData"),
		cmpopts.IgnoreFields(hcpsdk20240610preview.NodePool{}, "SystemData"),
		cmpopts.IgnoreFields(hcpsdk20240610preview.ExternalAuth{}, "SystemData"),
	)

	if len(diff) > 0 {
		return fmt.Errorf("operation result model did not match expected model for type %T:\n%s", resultModel, diff)
	}

	return nil
}

func (tc *perItOrDescribeTestContext) GetAdminRESTConfigForHCPCluster(
	ctx context.Context,
	hcpClient *hcpsdk20240610preview.HcpOpenShiftClustersClient,
	resourceGroupName string,
	hcpClusterName string,
	timeout time.Duration, // this is a POST request, so keep the timeout as it's async
) (*rest.Config, error) {
	ctx, cancel := context.WithTimeoutCause(ctx, timeout, fmt.Errorf("timeout '%f' minutes exceeded during GetAdminRESTConfigForHCPCluster for cluster %s in resource group %s", timeout.Minutes(), hcpClusterName, resourceGroupName))
	defer cancel()

	startTime := time.Now()
	defer func() {
		finishTime := time.Now()
		tc.RecordTestStep("Collect admin credentials for cluster", startTime, finishTime)
	}()

	adminCredentialRequestPoller, err := hcpClient.BeginRequestAdminCredential(
		ctx,
		resourceGroupName,
		hcpClusterName,
		nil,
	)
	if err != nil {
		return nil, fmt.Errorf("failed to start credential request: %w", err)
	}

	operationResult, err := adminCredentialRequestPoller.PollUntilDone(ctx, &runtime.PollUntilDoneOptions{
		Frequency: StandardPollInterval,
	})
	if err != nil {
		if errors.Is(err, context.DeadlineExceeded) {
			return nil, fmt.Errorf("failed waiting for hcpCluster=%q in resourcegroup=%q to finish getting creds, caused by: %w, error: %w", hcpClusterName, resourceGroupName, context.Cause(ctx), err)
		}
		return nil, fmt.Errorf("failed waiting for hcpCluster=%q in resourcegroup=%q to finish getting creds: %w", hcpClusterName, resourceGroupName, err)
	}

	switch m := any(operationResult).(type) {
	case hcpsdk20240610preview.HcpOpenShiftClustersClientRequestAdminCredentialResponse:
		return readStaticRESTConfig(m.Kubeconfig)
	default:
		return nil, fmt.Errorf("unknown type %T", m)
	}
}

func readStaticRESTConfig(kubeconfigContent *string) (*rest.Config, error) {
	ret, err := clientcmd.BuildConfigFromKubeconfigGetter("", func() (*clientcmdapi.Config, error) {
		if kubeconfigContent == nil {
			return nil, fmt.Errorf("kubeconfig content is nil")
		}
		return clientcmd.Load([]byte(*kubeconfigContent))
	})
	if err != nil {
		return nil, err
	}

	// Skip TLS verification for development environments with self-signed certificates
	if IsDevelopmentEnvironment() {
		ret.Insecure = true
		ret.CAData = nil
		ret.CAFile = ""
	}

	return ret, nil
}

// DeleteHCPCluster deletes an hcp cluster and waits for the operation to complete
func DeleteHCPCluster(
	ctx context.Context,
	hcpClient *hcpsdk20240610preview.HcpOpenShiftClustersClient,
	resourceGroupName string,
	hcpClusterName string,
	timeout time.Duration,
) error {
	ctx, cancel := context.WithTimeoutCause(ctx, timeout, fmt.Errorf("timeout '%f' minutes exceeded during DeleteHCPCluster for cluster %s in resource group %s", timeout.Minutes(), hcpClusterName, resourceGroupName))
	defer cancel()

	poller, err := hcpClient.BeginDelete(ctx, resourceGroupName, hcpClusterName, nil)
	if err != nil {
		return err
	}

	operationResult, err := poller.PollUntilDone(ctx, &runtime.PollUntilDoneOptions{
		Frequency: StandardPollInterval,
	})
	if err != nil {
		if errors.Is(err, context.DeadlineExceeded) {
			return fmt.Errorf("failed waiting for hcpCluster=%q in resourcegroup=%q to finish deleting, caused by: %w, error: %w", hcpClusterName, resourceGroupName, context.Cause(ctx), err)
		}
		return fmt.Errorf("failed waiting for hcpCluster=%q in resourcegroup=%q to finish deleting: %w", hcpClusterName, resourceGroupName, err)
	}

	switch m := any(operationResult).(type) {
	case hcpsdk20240610preview.HcpOpenShiftClustersClientDeleteResponse:
	default:
		fmt.Printf("#### unknown type %T: content=%v", m, spew.Sdump(m))
		return fmt.Errorf("unknown type %T", m)
	}

	return nil
}

// UpdateHCPCluster sends a PATCH (BeginUpdate) request for an HCP cluster and waits for completion
// within the provided timeout. It returns the final update response or an error.
func UpdateHCPCluster(
	ctx context.Context,
	hcpClient *hcpsdk20240610preview.HcpOpenShiftClustersClient,
	resourceGroupName string,
	hcpClusterName string,
	update hcpsdk20240610preview.HcpOpenShiftClusterUpdate,
	timeout time.Duration,
) (*hcpsdk20240610preview.HcpOpenShiftCluster, error) {
	ctx, cancel := context.WithTimeoutCause(ctx, timeout, fmt.Errorf("timeout '%f' minutes exceeded during UpdateHCPCluster for cluster %s in resource group %s", timeout.Minutes(), hcpClusterName, resourceGroupName))
	defer cancel()

	poller, err := hcpClient.BeginUpdate(ctx, resourceGroupName, hcpClusterName, update, nil)
	if err != nil {
		return nil, err
	}

	operationResult, err := poller.PollUntilDone(ctx, &runtime.PollUntilDoneOptions{
		Frequency: StandardPollInterval,
	})
	if err != nil {
		if errors.Is(err, context.DeadlineExceeded) {
			return nil, fmt.Errorf("failed waiting for hcpCluster=%q in resourcegroup=%q to finish updating, caused by: %w, error: %w", hcpClusterName, resourceGroupName, context.Cause(ctx), err)
		}
		return nil, fmt.Errorf("failed waiting for hcpCluster=%q in resourcegroup=%q to finish updating: %w", hcpClusterName, resourceGroupName, err)
	}

	switch m := any(operationResult).(type) {
	case hcpsdk20240610preview.HcpOpenShiftClustersClientUpdateResponse:
		// Verify the operationResult content matches the current cluster model.
		// When an asynchronous operation completes successfully, the RP's result
		// endpoint for the operation is supposed to respond as though the operation
		// were completed synchronously. In production, ARM would call this endpoint
		// automatically. In this context, the poller calls it automatically.
		expect, err := GetHCPCluster(ctx, hcpClient, resourceGroupName, hcpClusterName)
		if err != nil {
			if errors.Is(err, context.DeadlineExceeded) {
				return nil, fmt.Errorf("failed getting hcpCluster=%q in resourcegroup=%q, caused by: %w, error: %w", hcpClusterName, resourceGroupName, context.Cause(ctx), err)
			}
			return nil, err
		}
		err = checkOperationResult(&expect.HcpOpenShiftCluster, &m.HcpOpenShiftCluster)
		if err != nil {
			return nil, err
		}
		return &m.HcpOpenShiftCluster, nil
	default:
		return nil, fmt.Errorf("unknown type %T", m)
	}
}

// GetHCPCluster fetches an HCP cluster
func GetHCPCluster(
	ctx context.Context,
	hcpClient *hcpsdk20240610preview.HcpOpenShiftClustersClient,
	resourceGroupName string,
	hcpClusterName string,
) (hcpsdk20240610preview.HcpOpenShiftClustersClientGetResponse, error) {
	return hcpClient.Get(ctx, resourceGroupName, hcpClusterName, nil)
}

// DeleteAllHCPClusters deletes all HCPOpenShiftClusters within a resource group and waits
func DeleteAllHCPClusters(
	ctx context.Context,
	hcpClient *hcpsdk20240610preview.HcpOpenShiftClustersClient,
	resourceGroupName string,
	timeout time.Duration,
) error {
	ctx, cancel := context.WithTimeoutCause(ctx, timeout, fmt.Errorf("timeout '%f' minutes exceeded during DeleteAllHCPClusters for resource group %s", timeout.Minutes(), resourceGroupName))
	defer cancel()

	hcpClusterNames := []string{}
	hcpClusterPager := hcpClient.NewListByResourceGroupPager(resourceGroupName, nil)
	for hcpClusterPager.More() {
		page, err := hcpClusterPager.NextPage(ctx)
		if err != nil {
			if errors.Is(err, context.DeadlineExceeded) {
				return fmt.Errorf("failed listing hcp clusters in resourcegroup=%q, caused by: %w, error: %w", resourceGroupName, context.Cause(ctx), err)
			}
			return fmt.Errorf("failed listing hcp clusters in resourcegroup=%q: %w", resourceGroupName, err)
		}
		for _, cluster := range page.Value {
			hcpClusterNames = append(hcpClusterNames, *cluster.Name)
		}
	}

	// deletion takes a while, it's worth it to do this in parallel
	waitGroup, ctx := errgroup.WithContext(ctx)
	for _, hcpClusterName := range hcpClusterNames {
		waitGroup.Go(func() error {
			// prevent a stray panic from exiting the process. Don't do this generally because ginkgo/gomega rely on panics to function.
			utilruntime.HandleCrashWithContext(ctx)

			return DeleteHCPCluster(ctx, hcpClient, resourceGroupName, hcpClusterName, timeout)
		})
	}
	if err := waitGroup.Wait(); err != nil {
		if errors.Is(err, context.DeadlineExceeded) {
			return fmt.Errorf("failed deleting hcp clusters in resourcegroup=%q, caused by: %w, error: %w", resourceGroupName, context.Cause(ctx), err)
		}
		// remember that Wait only shows the first error, not all the errors.
		return fmt.Errorf("at least one hcp cluster failed to delete: %w", err)
	}

	return nil
}

// DeleteNodePool deletes a nodepool and waits for the operation to complete
func DeleteNodePool(
	ctx context.Context,
	nodePoolsClient *hcpsdk20240610preview.NodePoolsClient,
	resourceGroupName string,
	hcpClusterName string,
	nodePoolName string,
	timeout time.Duration,
) error {
	ctx, cancel := context.WithTimeoutCause(ctx, timeout, fmt.Errorf("timeout '%f' minutes exceeded during DeleteNodePool for nodepool %s in cluster %s in resource group %s", timeout.Minutes(), nodePoolName, hcpClusterName, resourceGroupName))
	defer cancel()

	poller, err := nodePoolsClient.BeginDelete(ctx, resourceGroupName, hcpClusterName, nodePoolName, nil)
	if err != nil {
		if errors.Is(err, context.DeadlineExceeded) {
			return fmt.Errorf("failed starting nodepool deletion %q for cluster %q in resourcegroup=%q, caused by: %w, error: %w", nodePoolName, hcpClusterName, resourceGroupName, context.Cause(ctx), err)
		}
		return err
	}

	operationResult, err := poller.PollUntilDone(ctx, &runtime.PollUntilDoneOptions{
		Frequency: StandardPollInterval,
	})
	if err != nil {
		if errors.Is(err, context.DeadlineExceeded) {
			return fmt.Errorf("failed waiting for nodepool=%q in cluster=%q resourcegroup=%q to finish deleting, caused by: %w, error: %w", nodePoolName, hcpClusterName, resourceGroupName, context.Cause(ctx), err)
		}
		return fmt.Errorf("failed waiting for nodepool=%q in cluster=%q resourcegroup=%q to finish deleting: %w", nodePoolName, hcpClusterName, resourceGroupName, err)
	}

	switch m := any(operationResult).(type) {
	case hcpsdk20240610preview.NodePoolsClientDeleteResponse:
	default:
		fmt.Printf("#### unknown type %T: content=%v", m, spew.Sdump(m))
		return fmt.Errorf("unknown type %T", m)
	}

	return nil
}

// GetNodePool fetches a nodepool resource
func GetNodePool(
	ctx context.Context,
	nodePoolsClient *hcpsdk20240610preview.NodePoolsClient,
	resourceGroupName string,
	hcpClusterName string,
	nodePoolName string,
) (hcpsdk20240610preview.NodePoolsClientGetResponse, error) {
	return nodePoolsClient.Get(ctx, resourceGroupName, hcpClusterName, nodePoolName, nil)
}

// CreateOrUpdateExternalAuthAndWait creates or updates an external auth on an HCP cluster and waits
func CreateOrUpdateExternalAuthAndWait(
	ctx context.Context,
	externalAuthClient *hcpsdk20240610preview.ExternalAuthsClient,
	resourceGroupName string,
	hcpClusterName string,
	externalAuthName string,
	externalAuth hcpsdk20240610preview.ExternalAuth,
	timeout time.Duration,
) (*hcpsdk20240610preview.ExternalAuth, error) {
	ctx, cancel := context.WithTimeoutCause(ctx, timeout, fmt.Errorf("timeout '%f' minutes exceeded during CreateOrUpdateExternalAuthAndWait for external auth %s in cluster %s in resource group %s", timeout.Minutes(), externalAuthName, hcpClusterName, resourceGroupName))
	defer cancel()

	pollerResp, err := externalAuthClient.BeginCreateOrUpdate(
		ctx,
		resourceGroupName,
		hcpClusterName,
		externalAuthName,
		externalAuth,
		nil,
	)
	if err != nil {
		return nil, fmt.Errorf("failed creating external auth %q in resourcegroup=%q for cluster=%q: %w", externalAuthName, resourceGroupName, hcpClusterName, err)
	}
	operationResult, err := pollerResp.PollUntilDone(ctx, &runtime.PollUntilDoneOptions{
		Frequency: StandardPollInterval,
	})
	if err != nil {
		if errors.Is(err, context.DeadlineExceeded) {
			return nil, fmt.Errorf("failed waiting for external auth %q in resourcegroup=%q for cluster=%q to finish, caused by: %w, error: %w", externalAuthName, resourceGroupName, hcpClusterName, context.Cause(ctx), err)
		}
		return nil, fmt.Errorf("failed waiting for external auth %q in resourcegroup=%q for cluster=%q to finish: %w", externalAuthName, resourceGroupName, hcpClusterName, err)
	}

	switch m := any(operationResult).(type) {
	case hcpsdk20240610preview.ExternalAuthsClientCreateOrUpdateResponse:
		// Verify the operationResult content matches the current external auth model.
		// When an asynchronous operation completes successfully, the RP's result
		// endpoint for the operation is supposed to respond as though the operation
		// were completed synchronously. In production, ARM would call this endpoint
		// automatically. In this context, the poller calls it automatically.
		expect, err := GetExternalAuth(ctx, externalAuthClient, resourceGroupName, hcpClusterName, externalAuthName)
		if err != nil {
			return nil, err
		}
		err = checkOperationResult(&expect.ExternalAuth, &m.ExternalAuth)
		if err != nil {
			return nil, err
		}
		return &m.ExternalAuth, nil
	default:
		fmt.Printf("#### unknown type %T: content=%v", m, spew.Sdump(m))
		return nil, fmt.Errorf("unknown type %T", m)
	}
}

// CreateExternalAuthAndWait creates a an external auth on an HCP cluster and waits
func GetExternalAuth(
	ctx context.Context,
	externalAuthClient *hcpsdk20240610preview.ExternalAuthsClient,
	resourceGroupName string,
	hcpClusterName string,
	externalAuthName string,
) (hcpsdk20240610preview.ExternalAuthsClientGetResponse, error) {
	return externalAuthClient.Get(
		ctx,
		resourceGroupName,
		hcpClusterName,
		externalAuthName,
		&hcpsdk20240610preview.ExternalAuthsClientGetOptions{},
	)
}

// DeleteExternalAuthAndWait deletes a an external auth on an HCP cluster and waits
func DeleteExternalAuthAndWait(
	ctx context.Context,
	externalAuthClient *hcpsdk20240610preview.ExternalAuthsClient,
	resourceGroupName string,
	hcpClusterName string,
	externalAuthName string,
	timeout time.Duration,
) error {
	ctx, cancel := context.WithTimeoutCause(ctx, timeout, fmt.Errorf("timeout '%f' minutes exceeded during DeleteExternalAuthAndWait for external auth %s in cluster %s in resource group %s", timeout.Minutes(), externalAuthName, hcpClusterName, resourceGroupName))
	defer cancel()

	pollerResp, err := externalAuthClient.BeginDelete(
		ctx,
		resourceGroupName,
		hcpClusterName,
		externalAuthName,
		nil,
	)
	if err != nil {
		return fmt.Errorf("failed deleting external auth %q in resourcegroup=%q for cluster=%q: %w", externalAuthName, resourceGroupName, hcpClusterName, err)
	}
	operationResult, err := pollerResp.PollUntilDone(ctx, &runtime.PollUntilDoneOptions{
		Frequency: StandardPollInterval,
	})
	if err != nil {
		if errors.Is(err, context.DeadlineExceeded) {
			return fmt.Errorf("failed waiting for external auth %q in resourcegroup=%q for cluster=%q to finish deleting, caused by: %w, error: %w", externalAuthName, resourceGroupName, hcpClusterName, context.Cause(ctx), err)
		}
		return fmt.Errorf("failed waiting for external auth %q in resourcegroup=%q for cluster=%q to finish deleting: %w", externalAuthName, resourceGroupName, hcpClusterName, err)
	}

	switch m := any(operationResult).(type) {
	case hcpsdk20240610preview.ExternalAuthsClientDeleteResponse:
		return nil
	default:
		fmt.Printf("#### unknown type %T: content=%v", m, spew.Sdump(m))
		return fmt.Errorf("unknown type %T", m)
	}
}

func CreateClusterRoleBinding(ctx context.Context, subject string, adminRESTConfig *rest.Config) error {
	kubeClient, err := kubernetes.NewForConfig(adminRESTConfig)
	if err != nil {
		return fmt.Errorf("failed to create kubernetes client: %w", err)
	}

	_, err = kubeClient.RbacV1().ClusterRoleBindings().Create(ctx, &v1.ClusterRoleBinding{
		ObjectMeta: metav1.ObjectMeta{
			Name: "entra-admins",
		},
		RoleRef: v1.RoleRef{
			APIGroup: "rbac.authorization.k8s.io",
			Kind:     "ClusterRole",
			Name:     "cluster-admin",
		},
		Subjects: []v1.Subject{
			{
				APIGroup: "rbac.authorization.k8s.io",
				Kind:     "User",
				Name:     subject,
			},
		},
	}, metav1.CreateOptions{})

	if err != nil {
		return fmt.Errorf("failed to create cluster role binding: %w", err)
	}

	return nil
}

// CreateTestDockerConfigSecret creates a Docker config secret for testing pull secret functionality
func CreateTestDockerConfigSecret(host, username, password, email, secretName, namespace string) (*corev1.Secret, error) {
	auth := base64.StdEncoding.EncodeToString([]byte(username + ":" + password))

	dockerConfig := DockerConfigJSON{
		Auths: map[string]RegistryAuth{
			host: {
				Email: email,
				Auth:  auth,
			},
		},
	}

	dockerConfigJSON, err := json.Marshal(dockerConfig)
	if err != nil {
		return nil, fmt.Errorf("failed to marshal docker config: %w", err)
	}

	return &corev1.Secret{
		ObjectMeta: metav1.ObjectMeta{
			Name:      secretName,
			Namespace: namespace,
		},
		Type: corev1.SecretTypeDockerConfigJson,
		Data: map[string][]byte{
			corev1.DockerConfigJsonKey: dockerConfigJSON,
		},
	}, nil
}

func BeginCreateHCPCluster(
	ctx context.Context,
	logger logr.Logger,
	hcpClient *hcpsdk20240610preview.HcpOpenShiftClustersClient,
	resourceGroupName string,
	hcpClusterName string,
	clusterParams ClusterParams,
	location string,
) (*runtime.Poller[hcpsdk20240610preview.HcpOpenShiftClustersClientCreateOrUpdateResponse], error) {
	cluster := BuildHCPClusterFromParams(clusterParams, location)
	logger.Info("Starting HCP cluster creation", "clusterName", hcpClusterName, "resourceGroup", resourceGroupName)
	poller, err := hcpClient.BeginCreateOrUpdate(ctx, resourceGroupName, hcpClusterName, cluster, nil)
	if err != nil {
		return nil, fmt.Errorf("failed starting cluster creation %q in resourcegroup=%q: %w", hcpClusterName, resourceGroupName, err)
	}
	return poller, nil
}

// CreateHCPClusterAndWait Note that the timeout parameter will only take effect if its value is greater than 0. Otherwise,
// the function won't wait for the deployment to be ready.
func CreateHCPClusterAndWait(
	ctx context.Context,
	logger logr.Logger,
	hcpClient *hcpsdk20240610preview.HcpOpenShiftClustersClient,
	resourceGroupName string,
	hcpClusterName string,
	cluster hcpsdk20240610preview.HcpOpenShiftCluster,
	timeout time.Duration,
) (*hcpsdk20240610preview.HcpOpenShiftCluster, error) {
	if timeout > 0*time.Second {
		var cancel context.CancelFunc
		ctx, cancel = context.WithTimeoutCause(ctx, timeout, fmt.Errorf("timeout '%f' minutes exceeded during CreateHCPClusterAndWait for cluster %s in resource group %s", timeout.Minutes(), hcpClusterName, resourceGroupName))
		defer cancel()
	}

	logger.Info("Starting HCP cluster creation", "clusterName", hcpClusterName, "resourceGroup", resourceGroupName)
	poller, err := hcpClient.BeginCreateOrUpdate(ctx, resourceGroupName, hcpClusterName, cluster, nil)
	if err != nil {
		return nil, fmt.Errorf("failed starting cluster creation %q in resourcegroup=%q: %w", hcpClusterName, resourceGroupName, err)
	}

	if timeout > 0*time.Second {
		operationResult, err := poller.PollUntilDone(ctx, &runtime.PollUntilDoneOptions{
			Frequency: StandardPollInterval,
		})
		if err != nil {
			if errors.Is(err, context.DeadlineExceeded) {
				return nil, fmt.Errorf("failed waiting for cluster=%q in resourcegroup=%q to finish creating, caused by: %w, error: %w", hcpClusterName, resourceGroupName, context.Cause(ctx), err)
			}
			return nil, fmt.Errorf("failed waiting for cluster=%q in resourcegroup=%q to finish creating: %w", hcpClusterName, resourceGroupName, err)
		}
		switch m := any(operationResult).(type) {
		case hcpsdk20240610preview.HcpOpenShiftClustersClientCreateOrUpdateResponse:
			// Verify the operationResult content matches the current cluster model.
			// When an asynchronous operation completes successfully, the RP's result
			// endpoint for the operation is supposed to respond as though the operation
			// were completed synchronously. In production, ARM would call this endpoint
			// automatically. In this context, the poller calls it automatically.
			expect, err := GetHCPCluster(ctx, hcpClient, resourceGroupName, hcpClusterName)
			if err != nil {
				if errors.Is(err, context.DeadlineExceeded) {
					return nil, fmt.Errorf("failed getting cluster=%q in resourcegroup=%q, caused by: %w, error: %w", hcpClusterName, resourceGroupName, context.Cause(ctx), err)
				}
				return nil, err
			}
			err = checkOperationResult(&expect.HcpOpenShiftCluster, &m.HcpOpenShiftCluster)
			if err != nil {
				return nil, err
			}
			return &m.HcpOpenShiftCluster, nil
		default:
			fmt.Printf("unknown type %T: content=%v", m, spew.Sdump(m))
			return nil, fmt.Errorf("unknown type %T", m)
		}
	} else {
		_, err := poller.Poll(ctx)
		if err != nil {
			if errors.Is(err, context.DeadlineExceeded) {
				return nil, fmt.Errorf("failed checking for deployment %q in resourcegroup=%q, caused by: %w, error: %w", hcpClusterName, resourceGroupName, context.Cause(ctx), err)
			}
			return nil, fmt.Errorf("failed checking for deployment %q in resourcegroup=%q: %w", hcpClusterName, resourceGroupName, err)
		}
		return nil, nil
	}

}

func BuildHCPClusterFromParams(
	parameters ClusterParams,
	location string,
) hcpsdk20240610preview.HcpOpenShiftCluster {

	return hcpsdk20240610preview.HcpOpenShiftCluster{
		Location: to.Ptr(location),
		Identity: parameters.Identity,
		Properties: &hcpsdk20240610preview.HcpOpenShiftClusterProperties{
			Version: &hcpsdk20240610preview.VersionProfile{
				ID:           to.Ptr(parameters.OpenshiftVersionId),
				ChannelGroup: to.Ptr(parameters.ChannelGroup),
			},
			Platform: &hcpsdk20240610preview.PlatformProfile{
				ManagedResourceGroup:   to.Ptr(parameters.ManagedResourceGroupName),
				NetworkSecurityGroupID: to.Ptr(parameters.NsgResourceID),
				SubnetID:               to.Ptr(parameters.SubnetResourceID),
				OperatorsAuthentication: &hcpsdk20240610preview.OperatorsAuthenticationProfile{
					UserAssignedIdentities: parameters.UserAssignedIdentitiesProfile,
				}},
			Network: &hcpsdk20240610preview.NetworkProfile{
				NetworkType: to.Ptr(hcpsdk20240610preview.NetworkType(parameters.Network.NetworkType)),
				PodCIDR:     to.Ptr(parameters.Network.PodCIDR),
				ServiceCIDR: to.Ptr(parameters.Network.ServiceCIDR),
				MachineCIDR: to.Ptr(parameters.Network.MachineCIDR),
				HostPrefix:  to.Ptr(parameters.Network.HostPrefix),
			},
			API: &hcpsdk20240610preview.APIProfile{
				Visibility:      to.Ptr(hcpsdk20240610preview.Visibility(parameters.APIVisibility)),
				AuthorizedCIDRs: parameters.AuthorizedCIDRs,
			},
			ClusterImageRegistry: &hcpsdk20240610preview.ClusterImageRegistryProfile{
				State: to.Ptr(hcpsdk20240610preview.ClusterImageRegistryProfileState(parameters.ImageRegistryState)),
			},
			Etcd: &hcpsdk20240610preview.EtcdProfile{
				DataEncryption: &hcpsdk20240610preview.EtcdDataEncryptionProfile{
					KeyManagementMode: to.Ptr(hcpsdk20240610preview.EtcdDataEncryptionKeyManagementModeType(parameters.EncryptionKeyManagementMode)),
					CustomerManaged: &hcpsdk20240610preview.CustomerManagedEncryptionProfile{
						EncryptionType: to.Ptr(hcpsdk20240610preview.CustomerManagedEncryptionType(parameters.EncryptionType)),
						Kms: &hcpsdk20240610preview.KmsEncryptionProfile{
							ActiveKey: &hcpsdk20240610preview.KmsKey{
								VaultName: to.Ptr(parameters.KeyVaultName),
								Name:      to.Ptr(parameters.EtcdEncryptionKeyName),
								Version:   to.Ptr(parameters.EtcdEncryptionKeyVersion),
							},
						},
					},
				},
			},
		},
	}
}

func CreateNodePoolAndWait(
	ctx context.Context,
	nodePoolsClient *hcpsdk20240610preview.NodePoolsClient,
	resourceGroupName string,
	hcpClusterName string,
	nodePoolName string,
	nodePool hcpsdk20240610preview.NodePool,
	timeout time.Duration,
) (*hcpsdk20240610preview.NodePool, error) {
	ctx, cancel := context.WithTimeoutCause(ctx, timeout, fmt.Errorf("timeout '%f' minutes exceeded during CreateNodePoolAndWait for nodepool %s in cluster %s in resource group %s", timeout.Minutes(), nodePoolName, hcpClusterName, resourceGroupName))
	defer cancel()
	poller, err := nodePoolsClient.BeginCreateOrUpdate(ctx, resourceGroupName, hcpClusterName, nodePoolName, nodePool, nil)
	if err != nil {
		return nil, fmt.Errorf("failed starting nodepool creation %q for cluster %q in resourcegroup=%q: %w", nodePoolName, hcpClusterName, resourceGroupName, err)
	}

	operationResult, err := poller.PollUntilDone(ctx, &runtime.PollUntilDoneOptions{
		Frequency: StandardPollInterval,
	})
	if err != nil {
		return nil, fmt.Errorf("failed waiting for nodepool=%q for cluster %q in resourcegroup=%q to finish creating: %w", nodePoolName, hcpClusterName, resourceGroupName, err)
	}
	switch m := any(operationResult).(type) {
	case hcpsdk20240610preview.NodePoolsClientCreateOrUpdateResponse:
		// Verify the operationResult content matches the current node pool model.
		// When an asynchronous operation completes successfully, the RP's result
		// endpoint for the operation is supposed to respond as though the operation
		// were completed synchronously. In production, ARM would call this endpoint
		// automatically. In this context, the poller calls it automatically.
		expect, err := GetNodePool(ctx, nodePoolsClient, resourceGroupName, hcpClusterName, nodePoolName)
		if err != nil {
			if errors.Is(err, context.DeadlineExceeded) {
				return nil, fmt.Errorf("failed to get nodepool, caused by: %w, error: %w", context.Cause(ctx), err)
			}
			return nil, err
		}
		err = checkOperationResult(&expect.NodePool, &m.NodePool)
		if err != nil {
			return nil, err
		}
		return &m.NodePool, nil
	default:
		fmt.Printf("unknown type %T: content=%v", m, spew.Sdump(m))
		return nil, fmt.Errorf("unknown type %T", m)
	}
}

func BuildNodePoolFromParams(
	parameters NodePoolParams,
	location string,
) hcpsdk20240610preview.NodePool {

	return hcpsdk20240610preview.NodePool{
		Location: to.Ptr(location),
		Properties: &hcpsdk20240610preview.NodePoolProperties{
			Version: &hcpsdk20240610preview.NodePoolVersionProfile{
				ID:           to.Ptr(parameters.OpenshiftVersionId),
				ChannelGroup: to.Ptr(parameters.ChannelGroup),
			},
			Replicas: to.Ptr(parameters.Replicas),
			Platform: &hcpsdk20240610preview.NodePoolPlatformProfile{
				VMSize: to.Ptr(parameters.VMSize),
				OSDisk: &hcpsdk20240610preview.OsDiskProfile{
					SizeGiB:                to.Ptr(parameters.OSDiskSizeGiB),
					DiskStorageAccountType: to.Ptr(hcpsdk20240610preview.DiskStorageAccountType(parameters.DiskStorageAccountType)),
				},
			},
		},
	}
}

// Helper to run command on VM
func RunVMCommand(ctx context.Context, tc interface {
	SubscriptionID(ctx context.Context) (string, error)
	AzureCredential() (azcore.TokenCredential, error)
}, resourceGroup, vmName, command string, pollTimeout time.Duration) (string, error) {
	subscriptionID, err := tc.SubscriptionID(ctx)
	if err != nil {
		return "", err
	}

	azCreds, err := tc.AzureCredential()
	if err != nil {
		return "", err
	}

	computeClient, err := armcompute.NewVirtualMachinesClient(subscriptionID, azCreds, nil)
	if err != nil {
		return "", err
	}

	runCommandInput := armcompute.RunCommandInput{
		CommandID: to.Ptr("RunShellScript"),
		Script: []*string{
			to.Ptr(command),
		},
	}

	poller, err := computeClient.BeginRunCommand(ctx, resourceGroup, vmName, runCommandInput, nil)
	if err != nil {
		return "", err
	}

	// Create a timeout context to avoid waiting too long on VM command failures
	// VM commands should complete quickly (within a few minutes at most)
	pollCtx, cancel := context.WithTimeout(ctx, pollTimeout)
	defer cancel()

	result, err := poller.PollUntilDone(pollCtx, nil)
	if err != nil {
		return "", err
	}

	if len(result.Value) > 0 && result.Value[0].Message != nil {
		// Azure Run Command returns output in format:
		// "Enable succeeded: \n[stdout]\n<actual output>\n[stderr]\n<errors>"
		// We need to extract stdout and stderr content
		message := *result.Value[0].Message

		// Find the stdout section
		stdoutStart := strings.Index(message, "[stdout]\n")
		if stdoutStart == -1 {
			// If no stdout marker, return the whole message
			return message, nil
		}

		// Skip past the "[stdout]\n" marker
		stdoutStart += len("[stdout]\n")

		// Find where stderr starts (if present)
		stderrStart := strings.Index(message[stdoutStart:], "\n[stderr]")

		var output string
		if stderrStart == -1 {
			// No stderr marker, take everything after stdout
			output = message[stdoutStart:]
		} else {
			// Take only the stdout section
			output = message[stdoutStart : stdoutStart+stderrStart]

			// Extract and inspect stderr
			stderrAbsoluteStart := stdoutStart + stderrStart + len("\n[stderr]\n")
			if stderrAbsoluteStart < len(message) {
				stderr := strings.TrimSpace(message[stderrAbsoluteStart:])
				if stderr != "" {
					// Return an error if stderr is not empty
					return "", fmt.Errorf("%s", stderr)
				}
			}
		}

		return strings.TrimSpace(output), nil
	}

	return "", nil
}

// Helper to generate SSH key pair
func GenerateSSHKeyPair() (publicKey string, privateKey string, err error) {
	// Generate RSA key pair
	privateKeyData, err := rsa.GenerateKey(rand.Reader, 2048)
	if err != nil {
		return "", "", err
	}

	// Encode private key to PEM format
	privateKeyPEM := &pem.Block{
		Type:  "RSA PRIVATE KEY",
		Bytes: x509.MarshalPKCS1PrivateKey(privateKeyData),
	}
	privateKeyStr := string(pem.EncodeToMemory(privateKeyPEM))

	// Generate public key in SSH format
	pub, err := ssh.NewPublicKey(&privateKeyData.PublicKey)
	if err != nil {
		return "", "", err
	}
	publicKeyStr := string(ssh.MarshalAuthorizedKey(pub))

	return publicKeyStr, privateKeyStr, nil
}

// Helper to generate kubeconfig
func GenerateKubeconfig(restConfig *rest.Config) (string, error) {
	// Create kubeconfig using proper types
	config := clientcmdapi.NewConfig()

	// Define cluster
	clusterName := "cluster"
	cluster := clientcmdapi.NewCluster()
	cluster.Server = restConfig.Host

	// In development environments, CAData is cleared and Insecure is set to true
	// We need to handle this case by adding insecure-skip-tls-verify
	if len(restConfig.CAData) == 0 || restConfig.Insecure {
		cluster.InsecureSkipTLSVerify = true
	} else {
		cluster.CertificateAuthorityData = restConfig.CAData
	}
	config.Clusters[clusterName] = cluster

	// Define user
	userName := "admin"
	authInfo := clientcmdapi.NewAuthInfo()
	authInfo.ClientCertificateData = restConfig.CertData
	authInfo.ClientKeyData = restConfig.KeyData
	config.AuthInfos[userName] = authInfo

	// Define context
	contextName := "admin@cluster"
	context := clientcmdapi.NewContext()
	context.Cluster = clusterName
	context.AuthInfo = userName
	config.Contexts[contextName] = context

	// Set current context
	config.CurrentContext = contextName

	// Marshal to YAML
	kubeconfigBytes, err := clientcmd.Write(*config)
	if err != nil {
		return "", fmt.Errorf("failed to marshal kubeconfig: %w", err)
	}

	return string(kubeconfigBytes), nil
}<|MERGE_RESOLUTION|>--- conflicted
+++ resolved
@@ -16,15 +16,12 @@
 
 import (
 	"context"
-<<<<<<< HEAD
-	"encoding/base64"
-	"encoding/json"
-=======
 	"crypto/rand"
 	"crypto/rsa"
 	"crypto/x509"
+	"encoding/base64"
+	"encoding/json"
 	"encoding/pem"
->>>>>>> f993945f
 	"errors"
 	"fmt"
 	"strings"
