--- conflicted
+++ resolved
@@ -386,7 +386,6 @@
 	return nil
 }
 
-<<<<<<< HEAD
 // CreateTestDockerConfigSecret creates a Docker config secret for testing pull secret functionality
 func CreateTestDockerConfigSecret(host, username, password, email, secretName, namespace string) (*corev1.Secret, error) {
 	auth := base64.StdEncoding.EncodeToString([]byte(username + ":" + password))
@@ -415,7 +414,8 @@
 			corev1.DockerConfigJsonKey: dockerConfigJSON,
 		},
 	}, nil
-=======
+}
+
 func CreateHCPClusterAndWait(
 	ctx context.Context,
 	hcpClient *hcpsdk20240610preview.HcpOpenShiftClustersClient,
@@ -553,5 +553,4 @@
 			},
 		},
 	}
->>>>>>> 05bb204a
 }