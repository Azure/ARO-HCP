// Copyright 2025 Microsoft Corporation
//
// Licensed under the Apache License, Version 2.0 (the "License");
// you may not use this file except in compliance with the License.
// You may obtain a copy of the License at
//
//     http://www.apache.org/licenses/LICENSE-2.0
//
// Unless required by applicable law or agreed to in writing, software
// distributed under the License is distributed on an "AS IS" BASIS,
// WITHOUT WARRANTIES OR CONDITIONS OF ANY KIND, either express or implied.
// See the License for the specific language governing permissions and
// limitations under the License.

package framework

import (
	"context"
	"errors"
	"fmt"
	"time"

	"github.com/Azure/azure-sdk-for-go/sdk/azcore/runtime"
	"github.com/davecgh/go-spew/spew"
	"golang.org/x/sync/errgroup"
	apierrors "k8s.io/apimachinery/pkg/api/errors"
	metav1 "k8s.io/apimachinery/pkg/apis/meta/v1"
	"k8s.io/apimachinery/pkg/apis/meta/v1/unstructured"
	"k8s.io/apimachinery/pkg/runtime/schema"
	utilruntime "k8s.io/apimachinery/pkg/util/runtime"
	"k8s.io/client-go/dynamic"
	"k8s.io/client-go/kubernetes"
	"k8s.io/client-go/rest"
	"k8s.io/client-go/tools/clientcmd"
	clientcmdapi "k8s.io/client-go/tools/clientcmd/api"

	hcpapi20240610 "github.com/Azure/ARO-HCP/internal/api/v20240610preview/generated"
)

type HostedClusterVerifier interface {
	Name() string
	Verify(ctx context.Context, restConfig *rest.Config) error
}

type verifyImageRegistryDisabled struct{}

func (v verifyImageRegistryDisabled) Name() string {
	return "VerifyImageRegistryDisabled"
}

func (v verifyImageRegistryDisabled) Verify(ctx context.Context, adminRESTConfig *rest.Config) error {
	kubeClient, err := kubernetes.NewForConfig(adminRESTConfig)
	if err != nil {
		return fmt.Errorf("failed to create kubernetes client: %w", err)
	}

	_, err = kubeClient.CoreV1().Services("openshift-image-registry").Get(ctx, "image-registry", metav1.GetOptions{})
	if err == nil {
		return fmt.Errorf("image-registry service should not exist, but it does")
	}
	if !apierrors.IsNotFound(err) {
		return fmt.Errorf("wrong type of error: %T, %v", err, err)
	}

	_, err = kubeClient.AppsV1().Deployments("openshift-image-registry").Get(ctx, "image-registry", metav1.GetOptions{})
	if err == nil {
		return fmt.Errorf("image-registry deployment should not exist, but it does")
	}
	if !apierrors.IsNotFound(err) {
		return fmt.Errorf("wrong type of error: %T, %v", err, err)
	}

	return nil
}

func VerifyImageRegistryDisabled() HostedClusterVerifier {
	return verifyImageRegistryDisabled{}
}

type verifyBasicAccessImpl struct{}

func (v verifyBasicAccessImpl) Name() string {
	return "VerifyBasicAccess"
}

func (v verifyBasicAccessImpl) Verify(ctx context.Context, adminRESTConfig *rest.Config) error {
	kubeClient, err := kubernetes.NewForConfig(adminRESTConfig)
	if err != nil {
		return fmt.Errorf("failed to create kubernetes client: %w", err)
	}

	_, err = kubeClient.CoreV1().Services("default").List(ctx, metav1.ListOptions{})
	if err != nil {
		return fmt.Errorf("failed to list services: %w", err)
	}

	return nil
}

func verifyBasicAccess() HostedClusterVerifier {
	return verifyBasicAccessImpl{}
}

var standardVerifiers = []HostedClusterVerifier{
	verifyBasicAccess(),
}

func VerifyHCPCluster(ctx context.Context, adminRESTConfig *rest.Config, additionalVerifiers ...HostedClusterVerifier) error {
	allVerifiers := append(standardVerifiers, additionalVerifiers...)

	// if these start taking a long time, run in parallel
	errs := []error{}
	for _, verifier := range allVerifiers {
		err := verifier.Verify(ctx, adminRESTConfig)
		if err != nil {
			errs = append(errs, fmt.Errorf("%v failed: %w", verifier.Name(), err))
		}
	}

	return errors.Join(errs...)
}

func GetAdminRESTConfigForHCPCluster(
	ctx context.Context,
	hcpClient *hcpapi20240610.HcpOpenShiftClustersClient,
	resourceGroupName string,
	hcpClusterName string,
	timeout time.Duration,
) (*rest.Config, error) {
	ctx, cancel := context.WithTimeout(ctx, timeout)
	defer cancel()

	adminCredentialRequestPoller, err := hcpClient.BeginRequestAdminCredential(
		ctx,
		resourceGroupName,
		hcpClusterName,
		nil,
	)
	if err != nil {
		return nil, fmt.Errorf("failed to start credential request: %w", err)
	}

	operationResult, err := adminCredentialRequestPoller.PollUntilDone(ctx, &runtime.PollUntilDoneOptions{
		Frequency: StandardPollInterval,
	})
	if err != nil {
		return nil, fmt.Errorf("failed waiting for hcpCluster=%q in resourcegroup=%q to finish getting creds: %w", hcpClusterName, resourceGroupName, err)
	}

	switch m := any(operationResult).(type) {
	case hcpapi20240610.HcpOpenShiftClustersClientRequestAdminCredentialResponse:
		return readStaticRESTConfig(m.Kubeconfig)
	default:
		return nil, fmt.Errorf("unknown type %T", m)
	}
}

func readStaticRESTConfig(kubeconfigContent *string) (*rest.Config, error) {
	ret, err := clientcmd.BuildConfigFromKubeconfigGetter("", func() (*clientcmdapi.Config, error) {
		if kubeconfigContent == nil {
			return nil, fmt.Errorf("kubeconfig content is nil")
		}
		return clientcmd.Load([]byte(*kubeconfigContent))
	})
	if err != nil {
		return nil, err
	}

	// we are doing this because there's a serious bug.  I haven't got an ETA on a fix, but if we fail to correct it, we definitely need to know.
	// https://issues.redhat.com/browse/XCMSTRAT-950 for reference when this intentional time bomb explodes.
	if time.Now().Before(Must(time.Parse(time.RFC3339, "2025-09-02T15:04:05Z"))) {
		ret.Insecure = true
	}
	return ret, nil
}

// DeleteHCPCluster deletes an hcp cluster and waits for the operation to complete
func DeleteHCPCluster(
	ctx context.Context,
	hcpClient *hcpapi20240610.HcpOpenShiftClustersClient,
	resourceGroupName string,
	hcpClusterName string,
	timeout time.Duration,
) error {
	ctx, cancel := context.WithTimeout(ctx, timeout)
	defer cancel()

	poller, err := hcpClient.BeginDelete(ctx, resourceGroupName, hcpClusterName, nil)
	if err != nil {
		return err
	}

	operationResult, err := poller.PollUntilDone(ctx, &runtime.PollUntilDoneOptions{
		Frequency: StandardPollInterval,
	})
	if err != nil {
		return fmt.Errorf("failed waiting for hcpCluster=%q in resourcegroup=%q to finish deleting: %w", hcpClusterName, resourceGroupName, err)
	}

	switch m := any(operationResult).(type) {
	case hcpapi20240610.HcpOpenShiftClustersClientDeleteResponse:
	default:
		fmt.Printf("#### unknown type %T: content=%v", m, spew.Sdump(m))
		return fmt.Errorf("unknown type %T", m)
	}

	return nil
}

// DeleteResourceGroup deletes a resource group and waits for the operation to complete
func DeleteAllHCPClusters(
	ctx context.Context,
	hcpClient *hcpapi20240610.HcpOpenShiftClustersClient,
	resourceGroupName string,
	timeout time.Duration,
) error {
	ctx, cancel := context.WithTimeout(ctx, timeout)
	defer cancel()

	hcpClusterNames := []string{}
	hcpClusterPager := hcpClient.NewListByResourceGroupPager(resourceGroupName, nil)
	for hcpClusterPager.More() {
		page, err := hcpClusterPager.NextPage(ctx)
		if err != nil {
			return fmt.Errorf("failed listing hcp clusters in resourcegroup=%q: %w", resourceGroupName, err)
		}
		for _, sub := range page.Value {
			hcpClusterNames = append(hcpClusterNames, *sub.Name)
		}
	}

	// deletion takes a while, it's worth it to do this in parallel
	waitGroup, ctx := errgroup.WithContext(ctx)
	for _, hcpClusterName := range hcpClusterNames {
		// https://golang.org/doc/faq#closures_and_goroutines
		hcpClusterName := hcpClusterName
		waitGroup.Go(func() error {
			// prevent a stray panic from exiting the process. Don't do this generally because ginkgo/gomega rely on panics to function.
			utilruntime.HandleCrashWithContext(ctx)

			return DeleteHCPCluster(ctx, hcpClient, resourceGroupName, hcpClusterName, timeout)
		})
	}
	if err := waitGroup.Wait(); err != nil {
		// remember that Wait only shows the first error, not all the errors.
		return fmt.Errorf("at least one hcp cluster failed to delete: %w", err)
	}

	return nil
}

<<<<<<< HEAD
// VerifyNodePool verifies that a NodePool has the expected configuration.
// This function uses the Kubernetes client to check the HyperShift NodePool CRD in the cluster namespace.
func VerifyNodePool(ctx context.Context, adminRESTConfig *rest.Config, clusterName, nodePoolName string, additionalVerifiers ...NodePoolVerifier) error {
	// Default verifiers that always run
	defaultVerifiers := []NodePoolVerifier{
		verifyNodePoolBasicAccess{clusterName: clusterName, nodePoolName: nodePoolName},
	}

	allVerifiers := append(defaultVerifiers, additionalVerifiers...)

	errs := []error{}
	for _, verifier := range allVerifiers {
		err := verifier.Verify(ctx, adminRESTConfig, clusterName, nodePoolName)
		if err != nil {
			errs = append(errs, fmt.Errorf("%v failed: %w", verifier.Name(), err))
		}
	}

	return errors.Join(errs...)
}

type NodePoolVerifier interface {
	Name() string
	Verify(ctx context.Context, adminRESTConfig *rest.Config, clusterName, nodePoolName string) error
}

// verifyNodePoolBasicAccess verifies basic access to the NodePool resource
type verifyNodePoolBasicAccess struct {
	clusterName  string
	nodePoolName string
}

func (v verifyNodePoolBasicAccess) Name() string {
	return "VerifyNodePoolBasicAccess"
}

func (v verifyNodePoolBasicAccess) Verify(ctx context.Context, adminRESTConfig *rest.Config, clusterName, nodePoolName string) error {
	dynamicClient, err := dynamic.NewForConfig(adminRESTConfig)
	if err != nil {
		return fmt.Errorf("failed to create dynamic client: %w", err)
	}

	nodePoolGVR := schema.GroupVersionResource{
		Group:    "hypershift.openshift.io",
		Version:  "v1beta1",
		Resource: "nodepools",
	}

	namespace := clusterName
	_, err = dynamicClient.Resource(nodePoolGVR).Namespace(namespace).Get(ctx, nodePoolName, metav1.GetOptions{})
	if err != nil {
		return fmt.Errorf("failed to get NodePool %s in namespace %s: %w", nodePoolName, namespace, err)
	}

	return nil
}

// verifyNodePoolReplicas verifies the expected number of replicas
type verifyNodePoolReplicas struct {
	expectedReplicas int32
}

func (v verifyNodePoolReplicas) Name() string {
	return "VerifyNodePoolReplicas"
}

func (v verifyNodePoolReplicas) Verify(ctx context.Context, adminRESTConfig *rest.Config, clusterName, nodePoolName string) error {
	dynamicClient, err := dynamic.NewForConfig(adminRESTConfig)
	if err != nil {
		return fmt.Errorf("failed to create dynamic client: %w", err)
	}

	nodePoolGVR := schema.GroupVersionResource{
		Group:    "hypershift.openshift.io",
		Version:  "v1beta1",
		Resource: "nodepools",
	}

	namespace := clusterName
	nodePool, err := dynamicClient.Resource(nodePoolGVR).Namespace(namespace).Get(ctx, nodePoolName, metav1.GetOptions{})
	if err != nil {
		return fmt.Errorf("failed to get NodePool %s in namespace %s: %w", nodePoolName, namespace, err)
	}

	replicas, found, err := unstructured.NestedInt64(nodePool.Object, "spec", "replicas")
	if err != nil {
		return fmt.Errorf("failed to get replicas from NodePool spec: %w", err)
	}
	if !found {
		return fmt.Errorf("replicas not found in NodePool spec")
	}
	if replicas != int64(v.expectedReplicas) {
		return fmt.Errorf("expected %d replicas, got %d", v.expectedReplicas, replicas)
	}

	return nil
}

// verifyNodePoolOsDiskSize verifies the expected OS disk size
type verifyNodePoolOsDiskSize struct {
	expectedOsDiskSizeGiB int32
}

func (v verifyNodePoolOsDiskSize) Name() string {
	return "VerifyNodePoolOsDiskSize"
}

func (v verifyNodePoolOsDiskSize) Verify(ctx context.Context, adminRESTConfig *rest.Config, clusterName, nodePoolName string) error {
	dynamicClient, err := dynamic.NewForConfig(adminRESTConfig)
	if err != nil {
		return fmt.Errorf("failed to create dynamic client: %w", err)
	}

	nodePoolGVR := schema.GroupVersionResource{
		Group:    "hypershift.openshift.io",
		Version:  "v1beta1",
		Resource: "nodepools",
	}

	namespace := clusterName
	nodePool, err := dynamicClient.Resource(nodePoolGVR).Namespace(namespace).Get(ctx, nodePoolName, metav1.GetOptions{})
	if err != nil {
		return fmt.Errorf("failed to get NodePool %s in namespace %s: %w", nodePoolName, namespace, err)
	}

	diskSize, found, err := unstructured.NestedInt64(nodePool.Object, "spec", "platform", "azure", "osDisk", "sizeGiB")
	if err != nil {
		return fmt.Errorf("failed to get osDisk.sizeGiB from NodePool spec: %w", err)
	}
	if !found {
		return fmt.Errorf("osDisk.sizeGiB not found in NodePool spec")
	}
	if diskSize != int64(v.expectedOsDiskSizeGiB) {
		return fmt.Errorf("expected osDisk.sizeGiB %d, got %d", v.expectedOsDiskSizeGiB, diskSize)
=======
// DeleteNodePool deletes a nodepool and waits for the operation to complete
func DeleteNodePool(
	ctx context.Context,
	nodePoolsClient *hcpapi20240610.NodePoolsClient,
	resourceGroupName string,
	hcpClusterName string,
	nodePoolName string,
	timeout time.Duration,
) error {
	ctx, cancel := context.WithTimeout(ctx, timeout)
	defer cancel()

	poller, err := nodePoolsClient.BeginDelete(ctx, resourceGroupName, hcpClusterName, nodePoolName, nil)
	if err != nil {
		return err
	}

	operationResult, err := poller.PollUntilDone(ctx, &runtime.PollUntilDoneOptions{
		Frequency: StandardPollInterval,
	})
	if err != nil {
		return fmt.Errorf("failed waiting for nodepool=%q in cluster=%q resourcegroup=%q to finish deleting: %w", nodePoolName, hcpClusterName, resourceGroupName, err)
	}

	switch m := any(operationResult).(type) {
	case hcpapi20240610.NodePoolsClientDeleteResponse:
	default:
		fmt.Printf("#### unknown type %T: content=%v", m, spew.Sdump(m))
		return fmt.Errorf("unknown type %T", m)
>>>>>>> c2b862b0
	}

	return nil
}

<<<<<<< HEAD
// Helper functions to create verifiers with specific parameters
func VerifyNodePoolReplicas(expectedReplicas int32) NodePoolVerifier {
	return verifyNodePoolReplicas{expectedReplicas: expectedReplicas}
}

func VerifyNodePoolOsDiskSize(expectedOsDiskSizeGiB int32) NodePoolVerifier {
	return verifyNodePoolOsDiskSize{expectedOsDiskSizeGiB: expectedOsDiskSizeGiB}
=======
// GetNodePool fetches a nodepool resource
func GetNodePool(
	ctx context.Context,
	nodePoolsClient *hcpapi20240610.NodePoolsClient,
	resourceGroupName string,
	hcpClusterName string,
	nodePoolName string,
	timeout time.Duration,
) (hcpapi20240610.NodePoolsClientGetResponse, error) {
	ctx, cancel := context.WithTimeout(ctx, timeout)
	defer cancel()

	return nodePoolsClient.Get(ctx, resourceGroupName, hcpClusterName, nodePoolName, nil)
>>>>>>> c2b862b0
}<|MERGE_RESOLUTION|>--- conflicted
+++ resolved
@@ -249,7 +249,6 @@
 	return nil
 }
 
-<<<<<<< HEAD
 // VerifyNodePool verifies that a NodePool has the expected configuration.
 // This function uses the Kubernetes client to check the HyperShift NodePool CRD in the cluster namespace.
 func VerifyNodePool(ctx context.Context, adminRESTConfig *rest.Config, clusterName, nodePoolName string, additionalVerifiers ...NodePoolVerifier) error {
@@ -303,88 +302,9 @@
 	if err != nil {
 		return fmt.Errorf("failed to get NodePool %s in namespace %s: %w", nodePoolName, namespace, err)
 	}
-
-	return nil
-}
-
-// verifyNodePoolReplicas verifies the expected number of replicas
-type verifyNodePoolReplicas struct {
-	expectedReplicas int32
-}
-
-func (v verifyNodePoolReplicas) Name() string {
-	return "VerifyNodePoolReplicas"
-}
-
-func (v verifyNodePoolReplicas) Verify(ctx context.Context, adminRESTConfig *rest.Config, clusterName, nodePoolName string) error {
-	dynamicClient, err := dynamic.NewForConfig(adminRESTConfig)
-	if err != nil {
-		return fmt.Errorf("failed to create dynamic client: %w", err)
-	}
-
-	nodePoolGVR := schema.GroupVersionResource{
-		Group:    "hypershift.openshift.io",
-		Version:  "v1beta1",
-		Resource: "nodepools",
-	}
-
-	namespace := clusterName
-	nodePool, err := dynamicClient.Resource(nodePoolGVR).Namespace(namespace).Get(ctx, nodePoolName, metav1.GetOptions{})
-	if err != nil {
-		return fmt.Errorf("failed to get NodePool %s in namespace %s: %w", nodePoolName, namespace, err)
-	}
-
-	replicas, found, err := unstructured.NestedInt64(nodePool.Object, "spec", "replicas")
-	if err != nil {
-		return fmt.Errorf("failed to get replicas from NodePool spec: %w", err)
-	}
-	if !found {
-		return fmt.Errorf("replicas not found in NodePool spec")
-	}
-	if replicas != int64(v.expectedReplicas) {
-		return fmt.Errorf("expected %d replicas, got %d", v.expectedReplicas, replicas)
-	}
-
-	return nil
-}
-
-// verifyNodePoolOsDiskSize verifies the expected OS disk size
-type verifyNodePoolOsDiskSize struct {
-	expectedOsDiskSizeGiB int32
-}
-
-func (v verifyNodePoolOsDiskSize) Name() string {
-	return "VerifyNodePoolOsDiskSize"
-}
-
-func (v verifyNodePoolOsDiskSize) Verify(ctx context.Context, adminRESTConfig *rest.Config, clusterName, nodePoolName string) error {
-	dynamicClient, err := dynamic.NewForConfig(adminRESTConfig)
-	if err != nil {
-		return fmt.Errorf("failed to create dynamic client: %w", err)
-	}
-
-	nodePoolGVR := schema.GroupVersionResource{
-		Group:    "hypershift.openshift.io",
-		Version:  "v1beta1",
-		Resource: "nodepools",
-	}
-
-	namespace := clusterName
-	nodePool, err := dynamicClient.Resource(nodePoolGVR).Namespace(namespace).Get(ctx, nodePoolName, metav1.GetOptions{})
-	if err != nil {
-		return fmt.Errorf("failed to get NodePool %s in namespace %s: %w", nodePoolName, namespace, err)
-	}
-
-	diskSize, found, err := unstructured.NestedInt64(nodePool.Object, "spec", "platform", "azure", "osDisk", "sizeGiB")
-	if err != nil {
-		return fmt.Errorf("failed to get osDisk.sizeGiB from NodePool spec: %w", err)
-	}
-	if !found {
-		return fmt.Errorf("osDisk.sizeGiB not found in NodePool spec")
-	}
-	if diskSize != int64(v.expectedOsDiskSizeGiB) {
-		return fmt.Errorf("expected osDisk.sizeGiB %d, got %d", v.expectedOsDiskSizeGiB, diskSize)
-=======
+	return nil
+}
+
 // DeleteNodePool deletes a nodepool and waits for the operation to complete
 func DeleteNodePool(
 	ctx context.Context,
@@ -414,13 +334,92 @@
 	default:
 		fmt.Printf("#### unknown type %T: content=%v", m, spew.Sdump(m))
 		return fmt.Errorf("unknown type %T", m)
->>>>>>> c2b862b0
-	}
-
-	return nil
-}
-
-<<<<<<< HEAD
+	}
+	return nil
+}
+
+// verifyNodePoolReplicas verifies the expected number of replicas
+type verifyNodePoolReplicas struct {
+	expectedReplicas int32
+}
+
+func (v verifyNodePoolReplicas) Name() string {
+	return "VerifyNodePoolReplicas"
+}
+
+func (v verifyNodePoolReplicas) Verify(ctx context.Context, adminRESTConfig *rest.Config, clusterName, nodePoolName string) error {
+	dynamicClient, err := dynamic.NewForConfig(adminRESTConfig)
+	if err != nil {
+		return fmt.Errorf("failed to create dynamic client: %w", err)
+	}
+
+	nodePoolGVR := schema.GroupVersionResource{
+		Group:    "hypershift.openshift.io",
+		Version:  "v1beta1",
+		Resource: "nodepools",
+	}
+
+	namespace := clusterName
+	nodePool, err := dynamicClient.Resource(nodePoolGVR).Namespace(namespace).Get(ctx, nodePoolName, metav1.GetOptions{})
+	if err != nil {
+		return fmt.Errorf("failed to get NodePool %s in namespace %s: %w", nodePoolName, namespace, err)
+	}
+
+	replicas, found, err := unstructured.NestedInt64(nodePool.Object, "spec", "replicas")
+	if err != nil {
+		return fmt.Errorf("failed to get replicas from NodePool spec: %w", err)
+	}
+	if !found {
+		return fmt.Errorf("replicas not found in NodePool spec")
+	}
+	if replicas != int64(v.expectedReplicas) {
+		return fmt.Errorf("expected %d replicas, got %d", v.expectedReplicas, replicas)
+	}
+
+	return nil
+}
+
+// verifyNodePoolOsDiskSize verifies the expected OS disk size
+type verifyNodePoolOsDiskSize struct {
+	expectedOsDiskSizeGiB int32
+}
+
+func (v verifyNodePoolOsDiskSize) Name() string {
+	return "VerifyNodePoolOsDiskSize"
+}
+
+func (v verifyNodePoolOsDiskSize) Verify(ctx context.Context, adminRESTConfig *rest.Config, clusterName, nodePoolName string) error {
+	dynamicClient, err := dynamic.NewForConfig(adminRESTConfig)
+	if err != nil {
+		return fmt.Errorf("failed to create dynamic client: %w", err)
+	}
+
+	nodePoolGVR := schema.GroupVersionResource{
+		Group:    "hypershift.openshift.io",
+		Version:  "v1beta1",
+		Resource: "nodepools",
+	}
+
+	namespace := clusterName
+	nodePool, err := dynamicClient.Resource(nodePoolGVR).Namespace(namespace).Get(ctx, nodePoolName, metav1.GetOptions{})
+	if err != nil {
+		return fmt.Errorf("failed to get NodePool %s in namespace %s: %w", nodePoolName, namespace, err)
+	}
+
+	diskSize, found, err := unstructured.NestedInt64(nodePool.Object, "spec", "platform", "azure", "osDisk", "sizeGiB")
+	if err != nil {
+		return fmt.Errorf("failed to get osDisk.sizeGiB from NodePool spec: %w", err)
+	}
+	if !found {
+		return fmt.Errorf("osDisk.sizeGiB not found in NodePool spec")
+	}
+	if diskSize != int64(v.expectedOsDiskSizeGiB) {
+		return fmt.Errorf("expected osDisk.sizeGiB %d, got %d", v.expectedOsDiskSizeGiB, diskSize)
+	}
+
+	return nil
+}
+
 // Helper functions to create verifiers with specific parameters
 func VerifyNodePoolReplicas(expectedReplicas int32) NodePoolVerifier {
 	return verifyNodePoolReplicas{expectedReplicas: expectedReplicas}
@@ -428,7 +427,8 @@
 
 func VerifyNodePoolOsDiskSize(expectedOsDiskSizeGiB int32) NodePoolVerifier {
 	return verifyNodePoolOsDiskSize{expectedOsDiskSizeGiB: expectedOsDiskSizeGiB}
-=======
+}
+
 // GetNodePool fetches a nodepool resource
 func GetNodePool(
 	ctx context.Context,
@@ -442,5 +442,4 @@
 	defer cancel()
 
 	return nodePoolsClient.Get(ctx, resourceGroupName, hcpClusterName, nodePoolName, nil)
->>>>>>> c2b862b0
 }