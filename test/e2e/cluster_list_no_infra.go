// Copyright 2025 Microsoft Corporation
//
// Licensed under the Apache License, Version 2.0 (the "License");
// you may not use this file except in compliance with the License.
// You may obtain a copy of the License at
//
//     http://www.apache.org/licenses/LICENSE-2.0
//
// Unless required by applicable law or agreed to in writing, software
// distributed under the License is distributed on an "AS IS" BASIS,
// WITHOUT WARRANTIES OR CONDITIONS OF ANY KIND, either express or implied.
// See the License for the specific language governing permissions and
// limitations under the License.

package e2e

import (
	"context"
	"time"

	. "github.com/onsi/ginkgo/v2"
	. "github.com/onsi/gomega"

	"k8s.io/apimachinery/pkg/util/rand"

	"github.com/Azure/azure-sdk-for-go/sdk/resourcemanager/resources/armresources"

	hcpsdk20240610preview "github.com/Azure/ARO-HCP/test/sdk/resourcemanager/redhatopenshifthcp/armredhatopenshifthcp"
	"github.com/Azure/ARO-HCP/test/util/framework"
	"github.com/Azure/ARO-HCP/test/util/labels"
)

var _ = Describe("Customer", func() {

	It("should be able to list HCP clusters without node pools at both subscription and resource group levels",
		labels.RequireNothing,
		labels.Positive,
		labels.Medium,
		labels.AroRpApiCompatible,
		func(ctx context.Context) {
			const createClustersCount = 2

			tc := framework.NewTestContext()

			if tc.UsePooledIdentities() {
				err := tc.AssignIdentityContainers(ctx, createClustersCount, 60*time.Second)
				Expect(err).NotTo(HaveOccurred())
			}

			var resourceGroups []*armresources.ResourceGroup
			var clusterNames []string

			for range createClustersCount {
				By("creating resource group for cluster listing test")
				resourceGroup, err := tc.NewResourceGroup(ctx, "cluster-listing", tc.Location())
				Expect(err).NotTo(HaveOccurred())
				resourceGroups = append(resourceGroups, resourceGroup)

				clusterName := "list-test-cluster-" + rand.String(6)
				clusterNames = append(clusterNames, clusterName)

<<<<<<< HEAD
				By("creating cluster without node pool: " + clusterName)
				clusterParams := framework.NewDefaultClusterParams()
				clusterParams.ClusterName = clusterName
				managedResourceGroupName := framework.SuffixName(*resourceGroup.Name, "managed", 64)
				clusterParams.ManagedResourceGroupName = managedResourceGroupName

				By("creating customer resources for cluster: " + clusterName)
				clusterParams, err = tc.CreateClusterCustomerResources(ctx,
					resourceGroup,
					clusterParams,
					map[string]interface{}{
						"persistTagValue": false,
					},
					TestArtifactsFS,
				)
				Expect(err).NotTo(HaveOccurred())

				By("creating HCP cluster: " + clusterName)
				err = tc.CreateHCPClusterFromParam(ctx,
					*resourceGroup.Name,
					clusterParams,
					45*time.Minute,
=======
				By("creating cluster without node pool using cluster-only template: " + clusterName)

				identities, usePooledForCluster, err := tc.ResolveIdentitiesForTemplate(*resourceGroup.Name)
				Expect(err).NotTo(HaveOccurred())

				_, err = tc.CreateBicepTemplateAndWait(ctx,
					framework.WithTemplateFromFS(TestArtifactsFS, "test-artifacts/generated-test-artifacts/cluster-only.json"),
					framework.WithDeploymentName("cluster-only"),
					framework.WithScope(framework.BicepDeploymentScopeResourceGroup),
					framework.WithClusterResourceGroup(*resourceGroup.Name),
					framework.WithParameters(map[string]any{
						"clusterName":         clusterName,
						"persistTagValue":     false,
						"identities":          identities,
						"usePooledIdentities": usePooledForCluster,
					}),
					framework.WithTimeout(45*time.Minute),
>>>>>>> 130363cc
				)
				Expect(err).NotTo(HaveOccurred())
			}

			By("testing subscription-level cluster listing")
			listOptions := &hcpsdk20240610preview.HcpOpenShiftClustersClientListBySubscriptionOptions{}
			pager := tc.Get20240610ClientFactoryOrDie(ctx).NewHcpOpenShiftClustersClient().NewListBySubscriptionPager(listOptions)

			foundClusters := make(map[string]bool)
			clusterCount := 0
			for pager.More() {
				clusterList, err := pager.NextPage(ctx)
				Expect(err).To(BeNil())
				clusterCount += len(clusterList.Value)
				for _, val := range clusterList.Value {
					Expect(*val.ID).ToNot(BeEmpty())
					if val.Name != nil {
						for _, expectedCluster := range clusterNames {
							if *val.Name == expectedCluster {
								foundClusters[expectedCluster] = true
							}
						}
					}
				}
			}
			Expect(clusterCount).To(BeNumerically(">", 0), "Expected at least one cluster to be listed")
			Expect(len(foundClusters)).To(Equal(createClustersCount), "Expected to find all created clusters in subscription listing")

			By("testing resource group-level cluster listing")
			for i, resourceGroup := range resourceGroups {
				pager := tc.Get20240610ClientFactoryOrDie(ctx).NewHcpOpenShiftClustersClient().NewListByResourceGroupPager(*resourceGroup.Name, nil)

				foundInRG := false
				rgClusterCount := 0
				for pager.More() {
					clusterList, err := pager.NextPage(ctx)
					Expect(err).To(BeNil())
					rgClusterCount += len(clusterList.Value)
					for _, val := range clusterList.Value {
						Expect(*val.ID).ToNot(BeEmpty())
						if val.Name != nil && *val.Name == clusterNames[i] {
							foundInRG = true
						}
					}
				}
				Expect(rgClusterCount).To(Equal(1), "Expected exactly one cluster in resource group %s", *resourceGroup.Name)
				Expect(foundInRG).To(BeTrue(), "Expected to find cluster %s in resource group %s", clusterNames[i], *resourceGroup.Name)
			}
		})
})<|MERGE_RESOLUTION|>--- conflicted
+++ resolved
@@ -38,17 +38,11 @@
 		labels.Medium,
 		labels.AroRpApiCompatible,
 		func(ctx context.Context) {
-			const createClustersCount = 2
-
 			tc := framework.NewTestContext()
-
-			if tc.UsePooledIdentities() {
-				err := tc.AssignIdentityContainers(ctx, createClustersCount, 60*time.Second)
-				Expect(err).NotTo(HaveOccurred())
-			}
 
 			var resourceGroups []*armresources.ResourceGroup
 			var clusterNames []string
+			const createClustersCount = 2
 
 			for range createClustersCount {
 				By("creating resource group for cluster listing test")
@@ -59,7 +53,6 @@
 				clusterName := "list-test-cluster-" + rand.String(6)
 				clusterNames = append(clusterNames, clusterName)
 
-<<<<<<< HEAD
 				By("creating cluster without node pool: " + clusterName)
 				clusterParams := framework.NewDefaultClusterParams()
 				clusterParams.ClusterName = clusterName
@@ -79,28 +72,10 @@
 
 				By("creating HCP cluster: " + clusterName)
 				err = tc.CreateHCPClusterFromParam(ctx,
+					GinkgoLogr,
 					*resourceGroup.Name,
 					clusterParams,
 					45*time.Minute,
-=======
-				By("creating cluster without node pool using cluster-only template: " + clusterName)
-
-				identities, usePooledForCluster, err := tc.ResolveIdentitiesForTemplate(*resourceGroup.Name)
-				Expect(err).NotTo(HaveOccurred())
-
-				_, err = tc.CreateBicepTemplateAndWait(ctx,
-					framework.WithTemplateFromFS(TestArtifactsFS, "test-artifacts/generated-test-artifacts/cluster-only.json"),
-					framework.WithDeploymentName("cluster-only"),
-					framework.WithScope(framework.BicepDeploymentScopeResourceGroup),
-					framework.WithClusterResourceGroup(*resourceGroup.Name),
-					framework.WithParameters(map[string]any{
-						"clusterName":         clusterName,
-						"persistTagValue":     false,
-						"identities":          identities,
-						"usePooledIdentities": usePooledForCluster,
-					}),
-					framework.WithTimeout(45*time.Minute),
->>>>>>> 130363cc
 				)
 				Expect(err).NotTo(HaveOccurred())
 			}
