// Copyright 2025 Microsoft Corporation
//
// Licensed under the Apache License, Version 2.0 (the "License");
// you may not use this file except in compliance with the License.
// You may obtain a copy of the License at
//
//	http://www.apache.org/licenses/LICENSE-2.0
//
// Unless required by applicable law or agreed to in writing, software
// distributed under the License is distributed on an "AS IS" BASIS,
// WITHOUT WARRANTIES OR CONDITIONS OF ANY KIND, either express or implied.
// See the License for the specific language governing permissions and
// limitations under the License.
// Copyright 2025 Microsoft
// Licensed under the Apache License, Version 2.0.
package e2e

import (
	"context"
	"fmt"
	"time"

	. "github.com/onsi/ginkgo/v2"
	. "github.com/onsi/gomega"

	"k8s.io/apimachinery/pkg/util/rand"

	"github.com/Azure/azure-sdk-for-go/sdk/azcore/to"

	hcpsdk "github.com/Azure/ARO-HCP/test/sdk/resourcemanager/redhatopenshifthcp/armredhatopenshifthcp"
	"github.com/Azure/ARO-HCP/test/util/framework"
	"github.com/Azure/ARO-HCP/test/util/labels"
)

var _ = Describe("Customer", func() {
	BeforeEach(func() {
		// do nothing.  per test initialization usually ages better than shared.
	})

	testingPrefix := "ea-list"
	dummyUID := "00000000-0000-0000-0000-000000000000"

	It("should be able to lifecycle and confirm external auth on a cluster",
		labels.RequireNothing,
		labels.High,
		labels.Positive,
		labels.AroRpApiCompatible,
		func(ctx context.Context) {
			clusterName := testingPrefix + rand.String(6)
			tc := framework.NewTestContext()

			if tc.UsePooledIdentities() {
				err := tc.AssignIdentityContainers(ctx, 1, 60*time.Second)
				Expect(err).NotTo(HaveOccurred())
			}

			By("creating resource group for the HCP cluster")
			resourceGroup, err := tc.NewResourceGroup(ctx, testingPrefix, tc.Location())
			Expect(err).NotTo(HaveOccurred())

<<<<<<< HEAD
			By("creating cluster parameters")
			clusterParams := framework.NewDefaultClusterParams()
			clusterParams.ClusterName = clusterName
			managedResourceGroupName := framework.SuffixName(*resourceGroup.Name, "managed", 64)
			clusterParams.ManagedResourceGroupName = managedResourceGroupName

			By("creating customer resources")
			clusterParams, err = tc.CreateClusterCustomerResources(ctx,
				resourceGroup,
				clusterParams,
				map[string]interface{}{
					"persistTagValue": false,
=======
			By("starting cluster-only template deployment")
			deploymentsClient := tc.GetARMResourcesClientFactoryOrDie(ctx).NewDeploymentsClient()

			// Prepare the template and parameters
			templateBytes := framework.Must(TestArtifactsFS.ReadFile("test-artifacts/generated-test-artifacts/cluster-only.json"))
			bicepTemplateMap := map[string]interface{}{}
			err = json.Unmarshal(templateBytes, &bicepTemplateMap)
			Expect(err).NotTo(HaveOccurred())

			identities, usePooled, err := tc.ResolveIdentitiesForTemplate(*resourceGroup.Name)
			Expect(err).NotTo(HaveOccurred())

			bicepParameters := map[string]interface{}{
				"clusterName": map[string]interface{}{
					"value": clusterName,
				},
				"identities": map[string]interface{}{
					"value": identities,
				},
				"usePooledIdentities": map[string]interface{}{
					"value": usePooled,
				},
			}

			// Create ARO HCP cluster
			timeout := 45 * time.Minute
			deploymentCtx, deploymentCancel := context.WithTimeoutCause(ctx, timeout, fmt.Errorf("timeout '%f' minutes exceeded during external auth list and verify test", timeout.Minutes()))
			defer deploymentCancel()

			deploymentResp, err := deploymentsClient.BeginCreateOrUpdate(
				deploymentCtx,
				*resourceGroup.Name,
				clusterName,
				armresources.Deployment{
					Properties: &armresources.DeploymentProperties{
						Template:   bicepTemplateMap,
						Parameters: bicepParameters,
						Mode:       to.Ptr(armresources.DeploymentModeIncremental),
					},
>>>>>>> 130363cc
				},
				TestArtifactsFS,
			)
			Expect(err).NotTo(HaveOccurred())

			By("creating HCP cluster")
			err = tc.CreateHCPClusterFromParam(ctx,
				*resourceGroup.Name,
				clusterParams,
				45*time.Minute,
			)
			Expect(err).NotTo(HaveOccurred())

			expectedExternalAuth := hcpsdk.ExternalAuth{
				Name: to.Ptr(testingPrefix),
				Properties: &hcpsdk.ExternalAuthProperties{
					Issuer: &hcpsdk.TokenIssuerProfile{
						URL:       to.Ptr(fmt.Sprintf("https://login.microsoftonline.com/%s/v2.0", tc.TenantID())),
						Audiences: []*string{to.Ptr(dummyUID)},
					},
					Claim: &hcpsdk.ExternalAuthClaimProfile{
						Mappings: &hcpsdk.TokenClaimMappingsProfile{
							Username: &hcpsdk.UsernameClaimProfile{
								Claim:        to.Ptr("sub"), // objectID of SP
								PrefixPolicy: to.Ptr(hcpsdk.UsernameClaimPrefixPolicyPrefix),
								Prefix:       to.Ptr(testingPrefix),
							},
							Groups: &hcpsdk.GroupClaimProfile{
								Claim: to.Ptr("groups"),
							},
						},
					},
				},
			}

			By("create an external auth and confirm it's in a succeeded state")
			_, err = framework.CreateOrUpdateExternalAuthAndWait(
				ctx,
				tc.Get20240610ClientFactoryOrDie(ctx).NewExternalAuthsClient(),
				*resourceGroup.Name,
				clusterName,
				*expectedExternalAuth.Name,
				expectedExternalAuth,
				15*time.Minute,
			)
			Expect(err).NotTo(HaveOccurred())

			result, err := framework.GetExternalAuth(
				ctx,
				tc.Get20240610ClientFactoryOrDie(ctx).NewExternalAuthsClient(),
				*resourceGroup.Name,
				clusterName,
				*expectedExternalAuth.Name,
			)
			Expect(err).NotTo(HaveOccurred())
			Expect(*result.Properties.ProvisioningState).To(Equal(hcpsdk.ExternalAuthProvisioningStateSucceeded))

			By("confirming we're only allowed to create a single external auth")
			anotherExternalAuth := expectedExternalAuth
			anotherExternalAuth.Name = to.Ptr(testingPrefix + "2")
			_, err = framework.CreateOrUpdateExternalAuthAndWait(
				ctx,
				tc.Get20240610ClientFactoryOrDie(ctx).NewExternalAuthsClient(),
				*resourceGroup.Name,
				clusterName,
				*anotherExternalAuth.Name,
				anotherExternalAuth,
				15*time.Minute,
			)
			Expect(err).To(HaveOccurred())

			By("listing all external auth configs to verify a list call works")
			externalAuthClient := tc.Get20240610ClientFactoryOrDie(ctx).NewExternalAuthsClient()
			pager := externalAuthClient.NewListByParentPager(*resourceGroup.Name, clusterName, nil)
			var extAuthResult []hcpsdk.ExternalAuth
			for pager.More() {
				page, err := pager.NextPage(ctx)
				Expect(err).NotTo(HaveOccurred())
				for _, eaPtr := range page.Value {
					if eaPtr != nil {
						extAuthResult = append(extAuthResult, *eaPtr)
					}
				}
			}
			Expect(len(extAuthResult)).To(Equal(1))

			By("comparing ARM results with expected external auth config")
			// Compare core properties
			actual := extAuthResult[0]
			Expect(*actual.Properties.Issuer.URL).To(Equal(*expectedExternalAuth.Properties.Issuer.URL))
			Expect(actual.Properties.Issuer.Audiences).To(Equal(expectedExternalAuth.Properties.Issuer.Audiences))
			Expect(*actual.Properties.Claim.Mappings.Username.Claim).To(Equal(*expectedExternalAuth.Properties.Claim.Mappings.Username.Claim))
			Expect(*actual.Properties.Claim.Mappings.Username.PrefixPolicy).To(Equal(*expectedExternalAuth.Properties.Claim.Mappings.Username.PrefixPolicy))
			Expect(*actual.Properties.Claim.Mappings.Groups.Claim).To(Equal(*expectedExternalAuth.Properties.Claim.Mappings.Groups.Claim))

			// Compare prefix (handle nil case for NoPrefix policy)
			if expectedExternalAuth.Properties.Claim.Mappings.Username.Prefix != nil {
				Expect(actual.Properties.Claim.Mappings.Username.Prefix).NotTo(BeNil())
				Expect(*actual.Properties.Claim.Mappings.Username.Prefix).To(Equal(*expectedExternalAuth.Properties.Claim.Mappings.Username.Prefix))
			} else {
				// Accept either nil or empty string for NoPrefix policy
				Expect(actual.Properties.Claim.Mappings.Username.Prefix).To(
					Or(BeNil(), BeEmpty()),
				)
			}

			By("updating the external auth to a different prefix and confirming the update works")
			expectedExternalAuth.Properties.Claim.Mappings.Username.Prefix = to.Ptr(testingPrefix + "updated")
			_, err = framework.CreateOrUpdateExternalAuthAndWait(
				ctx,
				tc.Get20240610ClientFactoryOrDie(ctx).NewExternalAuthsClient(),
				*resourceGroup.Name,
				clusterName,
				*expectedExternalAuth.Name,
				expectedExternalAuth,
				15*time.Minute,
			)
			Expect(err).NotTo(HaveOccurred())

			updatedResult, err := framework.GetExternalAuth(
				ctx,
				tc.Get20240610ClientFactoryOrDie(ctx).NewExternalAuthsClient(),
				*resourceGroup.Name,
				clusterName,
				*expectedExternalAuth.Name,
			)
			Expect(err).NotTo(HaveOccurred())
			Expect(*updatedResult.Properties.ProvisioningState).To(Equal(hcpsdk.ExternalAuthProvisioningStateSucceeded))
			Expect(*updatedResult.Properties.Claim.Mappings.Username.Prefix).To(Equal(*expectedExternalAuth.Properties.Claim.Mappings.Username.Prefix))

		})
})<|MERGE_RESOLUTION|>--- conflicted
+++ resolved
@@ -49,16 +49,10 @@
 			clusterName := testingPrefix + rand.String(6)
 			tc := framework.NewTestContext()
 
-			if tc.UsePooledIdentities() {
-				err := tc.AssignIdentityContainers(ctx, 1, 60*time.Second)
-				Expect(err).NotTo(HaveOccurred())
-			}
-
 			By("creating resource group for the HCP cluster")
 			resourceGroup, err := tc.NewResourceGroup(ctx, testingPrefix, tc.Location())
 			Expect(err).NotTo(HaveOccurred())
 
-<<<<<<< HEAD
 			By("creating cluster parameters")
 			clusterParams := framework.NewDefaultClusterParams()
 			clusterParams.ClusterName = clusterName
@@ -71,47 +65,6 @@
 				clusterParams,
 				map[string]interface{}{
 					"persistTagValue": false,
-=======
-			By("starting cluster-only template deployment")
-			deploymentsClient := tc.GetARMResourcesClientFactoryOrDie(ctx).NewDeploymentsClient()
-
-			// Prepare the template and parameters
-			templateBytes := framework.Must(TestArtifactsFS.ReadFile("test-artifacts/generated-test-artifacts/cluster-only.json"))
-			bicepTemplateMap := map[string]interface{}{}
-			err = json.Unmarshal(templateBytes, &bicepTemplateMap)
-			Expect(err).NotTo(HaveOccurred())
-
-			identities, usePooled, err := tc.ResolveIdentitiesForTemplate(*resourceGroup.Name)
-			Expect(err).NotTo(HaveOccurred())
-
-			bicepParameters := map[string]interface{}{
-				"clusterName": map[string]interface{}{
-					"value": clusterName,
-				},
-				"identities": map[string]interface{}{
-					"value": identities,
-				},
-				"usePooledIdentities": map[string]interface{}{
-					"value": usePooled,
-				},
-			}
-
-			// Create ARO HCP cluster
-			timeout := 45 * time.Minute
-			deploymentCtx, deploymentCancel := context.WithTimeoutCause(ctx, timeout, fmt.Errorf("timeout '%f' minutes exceeded during external auth list and verify test", timeout.Minutes()))
-			defer deploymentCancel()
-
-			deploymentResp, err := deploymentsClient.BeginCreateOrUpdate(
-				deploymentCtx,
-				*resourceGroup.Name,
-				clusterName,
-				armresources.Deployment{
-					Properties: &armresources.DeploymentProperties{
-						Template:   bicepTemplateMap,
-						Parameters: bicepParameters,
-						Mode:       to.Ptr(armresources.DeploymentModeIncremental),
-					},
->>>>>>> 130363cc
 				},
 				TestArtifactsFS,
 			)
@@ -119,6 +72,7 @@
 
 			By("creating HCP cluster")
 			err = tc.CreateHCPClusterFromParam(ctx,
+				GinkgoLogr,
 				*resourceGroup.Name,
 				clusterParams,
 				45*time.Minute,
