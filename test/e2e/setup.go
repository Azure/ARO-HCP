--- conflicted
+++ resolved
@@ -20,20 +20,13 @@
 	"fmt"
 	"net/http"
 	"os"
-<<<<<<< HEAD
 	"strings"
 	"time"
 
-	"github.com/Azure/azure-sdk-for-go/sdk/azcore"
-	azcorearm "github.com/Azure/azure-sdk-for-go/sdk/azcore/arm"
-	"github.com/Azure/azure-sdk-for-go/sdk/azcore/cloud"
 	"github.com/Azure/azure-sdk-for-go/sdk/azcore/policy"
-	"github.com/Azure/azure-sdk-for-go/sdk/azidentity"
-=======
-
->>>>>>> 4ce21af4
 	. "github.com/onsi/ginkgo/v2"
 
+	api "github.com/Azure/ARO-HCP/internal/api/v20240610preview/generated"
 	"github.com/Azure/ARO-HCP/test/util/integration"
 	"github.com/Azure/ARO-HCP/test/util/labels"
 	"github.com/Azure/ARO-HCP/test/util/log"
@@ -43,7 +36,6 @@
 	e2eSetup integration.SetupModel
 )
 
-<<<<<<< HEAD
 // systemDataPolicy adds the X-Ms-Arm-Resource-System-Data header to cluster creation PUT requests.
 type systemDataPolicy struct{}
 
@@ -77,81 +69,7 @@
 	return req.Next()
 }
 
-func prepareEnvironmentConf(testEnv environment.Environment) azcore.ClientOptions {
-	c := cloud.AzurePublic
-	if environment.Development.Compare(testEnv) {
-		c = cloud.Configuration{
-			ActiveDirectoryAuthorityHost: "https://login.microsoftonline.com/",
-			Services: map[cloud.ServiceName]cloud.ServiceConfiguration{
-				cloud.ResourceManager: {
-					Audience: "https://management.core.windows.net/",
-					Endpoint: testEnv.Url(),
-				},
-			},
-		}
-	}
-	opts := azcore.ClientOptions{
-		Cloud:                           c,
-		InsecureAllowCredentialWithHTTP: environment.Development.Compare(testEnv),
-	}
-
-	return opts
-}
-
 func setup(ctx context.Context) error {
-	var (
-		found            bool
-		err              error
-		opts             azcore.ClientOptions
-		creds            azcore.TokenCredential
-		subscriptionName string
-	)
-
-	if subscriptionName, found = os.LookupEnv("CUSTOMER_SUBSCRIPTION"); !found {
-		subscriptionName = "FallbackSubscription"
-	}
-
-	testEnv = environment.Environment(strings.ToLower(os.Getenv("AROHCP_ENV")))
-	if testEnv == "" {
-		testEnv = environment.Development
-	}
-
-	opts = prepareEnvironmentConf(testEnv)
-	// Add the custom policies to the PerCallPolicies slice.
-	opts.PerCallPolicies = []policy.Policy{&systemDataPolicy{}, &identityURLPolicy{}}
-
-	envOptions := &azidentity.EnvironmentCredentialOptions{
-		ClientOptions: opts,
-	}
-	creds, err = azidentity.NewEnvironmentCredential(envOptions)
-
-	if _, found := os.LookupEnv("LOCAL_DEVELOPMENT"); found {
-		creds, err = azidentity.NewAzureCLICredential(nil)
-	}
-	if err != nil {
-		return err
-	}
-
-	armOptions := &azcorearm.ClientOptions{
-		ClientOptions: opts,
-	}
-	// Create a new armsubscriptions.Client from Azure SDK for Go
-	armSubscriptionsClient, err := armsubscriptions.NewClient(creds, nil)
-	if err != nil {
-		return fmt.Errorf("failed to create armsubscriptions.Client: %w", err)
-	}
-	subscriptionID, err = framework.GetSubscriptionID(ctx, armSubscriptionsClient, subscriptionName)
-	if err != nil {
-		return fmt.Errorf("failed to get subscription ID: %w", err)
-	}
-	clients, err = api.NewClientFactory(subscriptionID, creds, armOptions)
-	if err != nil {
-		return err
-	}
-
-=======
-func setup(ctx context.Context) error {
->>>>>>> 4ce21af4
 	// Use GinkgoLabelFilter to check for the 'requirenothing' label
 	labelFilter := GinkgoLabelFilter()
 	if labels.RequireNothing.MatchesLabelFilter(labelFilter) {
