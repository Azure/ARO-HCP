--- conflicted
+++ resolved
@@ -13,17 +13,11 @@
 	github.com/sirupsen/logrus v1.9.3
 	github.com/spf13/cobra v1.9.1
 	golang.org/x/sync v0.16.0
-<<<<<<< HEAD
-	k8s.io/api v0.33.4
-	k8s.io/apimachinery v0.33.4
-	k8s.io/client-go v0.33.3
-=======
 	k8s.io/api v0.34.0
 	k8s.io/apimachinery v0.34.0
 	k8s.io/client-go v0.34.0
 	k8s.io/klog/v2 v2.130.1
 	k8s.io/kube-aggregator v0.34.0
->>>>>>> 5aa7f8cf
 	k8s.io/utils v0.0.0-20250820121507-0af2bda4dd1d
 	sigs.k8s.io/yaml v1.6.0
 )
@@ -84,12 +78,7 @@
 	google.golang.org/protobuf v1.36.8 // indirect
 	gopkg.in/evanphx/json-patch.v4 v4.12.0 // indirect
 	gopkg.in/inf.v0 v0.9.1 // indirect
-<<<<<<< HEAD
-	k8s.io/klog/v2 v2.130.1 // indirect
-	k8s.io/kube-openapi v0.0.0-20250318190949-c8a335a9a2ff // indirect
-=======
 	k8s.io/kube-openapi v0.0.0-20250710124328-f3f2b991d03b // indirect
->>>>>>> 5aa7f8cf
 	sigs.k8s.io/json v0.0.0-20250730193827-2d320260d730 // indirect
 	sigs.k8s.io/randfill v1.0.0 // indirect
 	sigs.k8s.io/structured-merge-diff/v6 v6.3.0 // indirect
