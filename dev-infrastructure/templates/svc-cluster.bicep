<<<<<<< HEAD
import { locationIsZoneRedundant } from 'common.bicep'
=======
import { locationIsZoneRedundant } from '../templates/common.bicep'
>>>>>>> 51de9e78

@description('Azure Region Location')
param location string = resourceGroup().location

@description('Set to true to prevent resources from being pruned after 48 hours')
param persist bool = false

@description('AKS cluster name')
param aksClusterName string

@description('Minimum node count for system agent pool')
param systemAgentMinCount int

@description('Maximum node count for system agent pool')
param systemAgentMaxCount int

@description('VM instance type for the system nodes')
param systemAgentVMSize string

@description('Disk size for the AKS system nodes')
param aksSystemOsDiskSizeGB int

@description('Disk size for the AKS user nodes')
param aksUserOsDiskSizeGB int

@description('Min replicas for the worker nodes')
param userAgentMinCount int

@description('Max replicas for the worker nodes')
param userAgentMaxCount int

@description('VM instance type for the worker nodes')
param userAgentVMSize string

@description('Number of availability zones to use for the AKS clusters user agent pool')
param userAgentPoolAZCount int

@description('The resource ID of the OCP ACR')
param ocpAcrResourceId string

@description('The resource ID of the SVC ACR')
param svcAcrResourceId string

@description('Name of the resource group for the AKS nodes')
param aksNodeResourceGroupName string = '${resourceGroup().name}-aks1'

@description('VNET address prefix')
param vnetAddressPrefix string

@description('Subnet address prefix')
param subnetPrefix string

@description('Specifies the address prefix of the subnet hosting the pods of the AKS cluster.')
param podSubnetPrefix string

@description('Kubernetes version to use with AKS')
param kubernetesVersion string

@description('Istio control plane versions to use with AKS. CSV format')
param istioVersions string

@description('The name of the keyvault for AKS.')
@maxLength(24)
param aksKeyVaultName string

@description('Manage soft delete setting for AKS etcd key-value store')
param aksEtcdKVEnableSoftDelete bool = true

@description('IPTags to be set on the cluster outbound IP address in the format of ipTagType:tag,ipTagType:tag')
param aksClusterOutboundIPAddressIPTags string = ''

@description('The name of the Istio Ingress Gateway IP address resource')
param istioIngressGatewayIPAddressName string = ''

@description('IPTags to be set on the Istio Ingress Gateway IP address in the format of ipTagType:tag,ipTagType:tag')
param istioIngressGatewayIPAddressIPTags string = ''

// TODO: When the work around workload identity for the RP is finalized, change this to true
@description('disableLocalAuth for the ARO HCP RP CosmosDB')
param disableLocalAuth bool

@description('Deploy ARO HCP RP Azure Cosmos DB if true')
param deployFrontendCosmos bool

@description('The name of the Cosmos DB for the RP')
param rpCosmosDbName string

@description('If true, make the Cosmos DB instance private')
param rpCosmosDbPrivate bool

@description('The resourcegroup for regional infrastructure')
param regionalResourceGroup string

@description('The domain to use to use for the maestro certificate. Relevant only for environments where OneCert can be used.')
param maestroCertDomain string

@description('The name of the eventgrid namespace for Maestro.')
param maestroEventGridNamespacesName string

@description('Deploy CS Postgres if true')
param csPostgresDeploy bool

@description('The name of the Postgres server for CS')
@maxLength(60)
param csPostgresServerName string

@description('The minimum TLS version for the Postgres server for CS')
param csPostgresServerMinTLSVersion string

@description('If true, make the CS Postgres instance private')
param clusterServicePostgresPrivate bool = true

@description('Deploy ARO HCP Maestro Postgres if true')
param deployMaestroPostgres bool = true

@description('If true, make the Maestro Postgres instance private')
param maestroPostgresPrivate bool = true

@description('The name of the Postgres server for Maestro')
@maxLength(60)
param maestroPostgresServerName string

@description('The version of the Postgres server for Maestro')
param maestroPostgresServerVersion string

@description('The minimum TLS version for the Postgres server for Maestro')
param maestroPostgresServerMinTLSVersion string

@description('The size of the Postgres server for Maestro')
param maestroPostgresServerStorageSizeGB int

@description('The name of the Maestro Postgres database')
param maestroPostgresDatabaseName string

@description('The name of Maestro Server MQTT client')
param maestroServerMqttClientName string

@description('The name of the maestro managed identity')
param maestroMIName string

@description('The namespace of the maestro managed identity')
param maestroNamespace string

@description('The service account name of the maestro managed identity')
param maestroServiceAccountName string

@description('The name of the service keyvault')
param serviceKeyVaultName string

@description('The name of the resourcegroup for the service keyvault')
param serviceKeyVaultResourceGroup string = resourceGroup().name

@description('OIDC Storage Account name')
param oidcStorageAccountName string

@description('MSI that will be used to run the deploymentScript')
param aroDevopsMsiId string

@description('The regional DNS zone to hold ARO HCP customer cluster DNS records')
param regionalCXDNSZoneName string

@description('This is a regional DNS zone name to hold records for ARO HCP service components, e.g. the RP')
param regionalSvcDNSZoneName string

@description('Frontend Ingress Certificate Name')
param frontendIngressCertName string

@description('Frontend Ingress Certificate Issuer')
param frontendIngressCertIssuer string

@description('The Azure Resource ID of the Azure Monitor Workspace (stores prometheus metrics)')
param azureMonitoringWorkspaceId string

@description('The name of the CS managed identity')
param csMIName string

@description('The namespace of the CS managed identity')
param csNamespace string

@description('The service account name of the CS managed identity')
param csServiceAccountName string

resource serviceKeyVault 'Microsoft.KeyVault/vaults@2024-04-01-preview' existing = {
  name: serviceKeyVaultName
  scope: resourceGroup(serviceKeyVaultResourceGroup)
}

module svcCluster '../modules/aks-cluster-base.bicep' = {
  name: 'cluster'
  scope: resourceGroup()
  params: {
    location: location
    persist: persist
    aksClusterName: aksClusterName
    aksNodeResourceGroupName: aksNodeResourceGroupName
    aksEtcdKVEnableSoftDelete: aksEtcdKVEnableSoftDelete
    aksClusterOutboundIPAddressIPTags: aksClusterOutboundIPAddressIPTags
    kubernetesVersion: kubernetesVersion
    deployIstio: true
    istioVersions: split(istioVersions, ',')
    istioIngressGatewayIPAddressName: istioIngressGatewayIPAddressName
    istioIngressGatewayIPAddressIPTags: istioIngressGatewayIPAddressIPTags
    vnetAddressPrefix: vnetAddressPrefix
    subnetPrefix: subnetPrefix
    podSubnetPrefix: podSubnetPrefix
    clusterType: 'svc-cluster'
    systemOsDiskSizeGB: aksSystemOsDiskSizeGB
    userOsDiskSizeGB: aksUserOsDiskSizeGB
    userAgentMinCount: userAgentMinCount
    userAgentMaxCount: userAgentMaxCount
    userAgentVMSize: userAgentVMSize
    userAgentPoolAZCount: userAgentPoolAZCount
    systemAgentMinCount: systemAgentMinCount
    systemAgentMaxCount: systemAgentMaxCount
    systemAgentVMSize: systemAgentVMSize
    workloadIdentities: items({
      frontend_wi: {
        uamiName: 'frontend'
        namespace: 'aro-hcp'
        serviceAccountName: 'frontend'
      }
      backend_wi: {
        uamiName: 'backend'
        namespace: 'aro-hcp'
        serviceAccountName: 'backend'
      }
      maestro_wi: {
        uamiName: maestroMIName
        namespace: maestroNamespace
        serviceAccountName: maestroServiceAccountName
      }
      cs_wi: {
        uamiName: csMIName
        namespace: csNamespace
        serviceAccountName: csServiceAccountName
      }
      image_sync_wi: {
        uamiName: 'image-sync'
        namespace: 'image-sync'
        serviceAccountName: 'image-sync'
      }
      logs_wi: {
        uamiName: 'logs-mdsd'
        namespace: 'logs'
        serviceAccountName: 'genevabit-aggregator'
      }
    })
    aksKeyVaultName: aksKeyVaultName
    pullAcrResourceIds: [svcAcrResourceId]
    aroDevopsMsiId: aroDevopsMsiId
    dcrId: dataCollection.outputs.dcrId
  }
}

output aksClusterName string = svcCluster.outputs.aksClusterName

//
// M E T R I C S
//

module dataCollection '../modules/metrics/datacollection.bicep' = {
  name: '${resourceGroup().name}-${aksClusterName}'
  params: {
    azureMonitorWorkspaceLocation: location
    azureMonitoringWorkspaceId: azureMonitoringWorkspaceId
    aksClusterName: aksClusterName
  }
}

var frontendMI = filter(svcCluster.outputs.userAssignedIdentities, id => id.uamiName == 'frontend')[0]
var backendMI = filter(svcCluster.outputs.userAssignedIdentities, id => id.uamiName == 'backend')[0]

module rpCosmosDb '../modules/rp-cosmos.bicep' = if (deployFrontendCosmos) {
  name: 'rp_cosmos_db'
  scope: resourceGroup()
  params: {
    name: rpCosmosDbName
    location: location
    locationIsZoneRedundant: locationIsZoneRedundant(location)
    aksNodeSubnetId: svcCluster.outputs.aksNodeSubnetId
    vnetId: svcCluster.outputs.aksVnetId
    disableLocalAuth: disableLocalAuth
    userAssignedMIs: [frontendMI, backendMI]
    private: rpCosmosDbPrivate
  }
}

output cosmosDBName string = deployFrontendCosmos ? rpCosmosDb.outputs.cosmosDBName : ''
output frontend_mi_client_id string = frontendMI.uamiClientID

//
//   M A E S T R O
//

module maestroServer '../modules/maestro/maestro-server.bicep' = {
  name: 'maestro-server'
  params: {
    maestroInfraResourceGroup: regionalResourceGroup
    maestroEventGridNamespaceName: maestroEventGridNamespacesName
    mqttClientName: maestroServerMqttClientName
    certKeyVaultName: serviceKeyVaultName
    certKeyVaultResourceGroup: serviceKeyVaultResourceGroup
    keyVaultOfficerManagedIdentityName: aroDevopsMsiId
    maestroCertificateDomain: maestroCertDomain
    deployPostgres: deployMaestroPostgres
    postgresServerName: maestroPostgresServerName
    postgresServerVersion: maestroPostgresServerVersion
    postgresServerMinTLSVersion: maestroPostgresServerMinTLSVersion
    postgresServerStorageSizeGB: maestroPostgresServerStorageSizeGB
    privateEndpointSubnetId: svcCluster.outputs.aksNodeSubnetId
    privateEndpointVnetId: svcCluster.outputs.aksVnetId
    maestroDatabaseName: maestroPostgresDatabaseName
    postgresServerPrivate: maestroPostgresPrivate
    postgresAdministrationManagedIdentityId: aroDevopsMsiId
    maestroServerManagedIdentityPrincipalId: filter(
      svcCluster.outputs.userAssignedIdentities,
      id => id.uamiName == maestroMIName
    )[0].uamiPrincipalID
    maestroServerManagedIdentityName: maestroMIName
  }
  dependsOn: [
    serviceKeyVault
  ]
}

//
//   K E Y V A U L T S
//

module serviceKeyVaultPrivateEndpoint '../modules/private-endpoint.bicep' = {
  name: '${deployment().name}-svcs-kv-pe'
  params: {
    location: location
    subnetIds: [svcCluster.outputs.aksNodeSubnetId]
    vnetId: svcCluster.outputs.aksVnetId
    privateLinkServiceId: serviceKeyVault.id
    serviceType: 'keyvault'
    groupId: 'vault'
  }
}

//
//   C L U S T E R   S E R V I C E
//

var csManagedIdentityPrincipalId = filter(svcCluster.outputs.userAssignedIdentities, id => id.uamiName == csMIName)[0].uamiPrincipalID

module cs '../modules/cluster-service.bicep' = {
  name: 'cluster-service'
  params: {
    postgresServerName: csPostgresServerName
    postgresServerMinTLSVersion: csPostgresServerMinTLSVersion
    privateEndpointSubnetId: svcCluster.outputs.aksNodeSubnetId
    privateEndpointVnetId: svcCluster.outputs.aksVnetId
    deployPostgres: csPostgresDeploy
    postgresServerPrivate: clusterServicePostgresPrivate
    clusterServiceManagedIdentityPrincipalId: csManagedIdentityPrincipalId
    clusterServiceManagedIdentityName: csMIName
    serviceKeyVaultName: serviceKeyVault.name
    serviceKeyVaultResourceGroup: serviceKeyVaultResourceGroup
    regionalCXDNSZoneName: regionalCXDNSZoneName
    regionalResourceGroup: regionalResourceGroup
    ocpAcrResourceId: ocpAcrResourceId
    postgresAdministrationManagedIdentityId: aroDevopsMsiId
  }
  dependsOn: [
    maestroServer
  ]
}

// O I D C

module oidc '../modules/oidc/main.bicep' = {
  name: '${deployment().name}-oidc'
  params: {
    location: location
    storageAccountName: oidcStorageAccountName
    rpMsiName: csMIName
    skuName: locationIsZoneRedundant(location) ? 'Standard_ZRS' : 'Standard_LRS'
    msiId: aroDevopsMsiId
    deploymentScriptLocation: location
  }
  dependsOn: [
    svcCluster
  ]
}

//
//  E V E N T   G R I D   P R I V A T E   E N D P O I N T   C O N N E C T I O N
//

resource eventGridNamespace 'Microsoft.EventGrid/namespaces@2024-06-01-preview' existing = {
  name: maestroEventGridNamespacesName
  scope: resourceGroup(regionalResourceGroup)
}

// todo manage only if maestro.eventgrid is not set to private
module eventGrindPrivateEndpoint '../modules/private-endpoint.bicep' = {
  name: 'eventGridPrivateEndpoint'
  params: {
    location: location
    subnetIds: [svcCluster.outputs.aksNodeSubnetId]
    privateLinkServiceId: eventGridNamespace.id
    serviceType: 'eventgrid'
    groupId: 'topicspace'
    vnetId: svcCluster.outputs.aksVnetId
  }
}

//
//   F R O N T E N D   C E R T I F I C A T E
//

module frontendIngressCert '../modules/keyvault/key-vault-cert.bicep' = {
  name: 'frontend-cert-${uniqueString(resourceGroup().name)}'
  scope: resourceGroup(serviceKeyVaultResourceGroup)
  params: {
    keyVaultName: serviceKeyVaultName
    subjectName: 'CN=frontend.${regionalSvcDNSZoneName}'
    certName: frontendIngressCertName
    keyVaultManagedIdentityId: aroDevopsMsiId
    dnsNames: [
      'frontend.${regionalSvcDNSZoneName}'
    ]
    issuerName: frontendIngressCertIssuer
  }
}

module frontendIngressCertCSIAccess '../modules/keyvault/keyvault-secret-access.bicep' = {
  name: 'aksClusterKeyVaultSecretsProviderMI-${frontendIngressCertName}'
  scope: resourceGroup(serviceKeyVaultResourceGroup)
  params: {
    keyVaultName: serviceKeyVaultName
    roleName: 'Key Vault Secrets User'
    managedIdentityPrincipalId: svcCluster.outputs.aksClusterKeyVaultSecretsProviderPrincipalId
    secretName: frontendIngressCertName
  }
}<|MERGE_RESOLUTION|>--- conflicted
+++ resolved
@@ -1,8 +1,4 @@
-<<<<<<< HEAD
 import { locationIsZoneRedundant } from 'common.bicep'
-=======
-import { locationIsZoneRedundant } from '../templates/common.bicep'
->>>>>>> 51de9e78
 
 @description('Azure Region Location')
 param location string = resourceGroup().location
