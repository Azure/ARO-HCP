using '../templates/svc-cluster.bicep'

param kubernetesVersion = '1.29.5'
param istioVersion = ['asm-1-20']
param vnetAddressPrefix = '10.128.0.0/14'
param subnetPrefix = '10.128.8.0/21'
param podSubnetPrefix = '10.128.64.0/18'
param enablePrivateCluster = false
param persist = true
param aksClusterName = take('aro-hcp-svc-cluster-${uniqueString('svc-cluster')}', 63)
param aksKeyVaultName = 'aks-kv-aro-hcp-dev-sc'
param disableLocalAuth = false
param deployFrontendCosmos = true

param maestroKeyVaultName = 'maestro-kv-aro-hcp-dev'
param maestroEventGridNamespacesName = 'maestro-eventgrid-aro-hcp-dev'
param maestroCertDomain = 'selfsigned.maestro.keyvault.aro-dev.azure.com'
param maestroPostgresServerName = 'maestro-pg-aro-hcp-dev'
param maestroPostgresServerVersion = '15'
param maestroPostgresServerStorageSizeGB = 32
param deployMaestroPostgres = false

param deployCsInfra = false
param csPostgresServerName = 'cs-pg-aro-hcp-dev'

param serviceKeyVaultName = 'service-kv-aro-hcp-dev'
param serviceKeyVaultSoftDelete = true
param serviceKeyVaultPrivate = false

param workloadIdentities = items({
  frontend_wi: {
    uamiName: 'frontend'
    namespace: 'aro-hcp'
    serviceAccountName: 'frontend'
  }
  maestro_wi: {
    uamiName: 'maestro-server'
    namespace: 'maestro'
    serviceAccountName: 'maestro'
  }
  cs_wi: {
    uamiName: 'clusters-service'
    namespace: 'cluster-service'
    serviceAccountName: 'clusters-service'
  }
  image_sync_wi: {
    uamiName: 'image-sync'
    namespace: 'image-sync'
    serviceAccountName: 'image-sync'
  }
})

<<<<<<< HEAD
param acrPullResourceGroups = [regionalResourceGroup, 'global']
param clustersServiceAcrResourceGroupNames = [regionalResourceGroup, 'global']
=======
param acrPullResourceGroups = ['global']
>>>>>>> 321c8639

// These parameters are always overridden in the Makefile
param currentUserId = ''
param regionalResourceGroup = ''<|MERGE_RESOLUTION|>--- conflicted
+++ resolved
@@ -50,12 +50,8 @@
   }
 })
 
-<<<<<<< HEAD
-param acrPullResourceGroups = [regionalResourceGroup, 'global']
-param clustersServiceAcrResourceGroupNames = [regionalResourceGroup, 'global']
-=======
 param acrPullResourceGroups = ['global']
->>>>>>> 321c8639
+param clustersServiceAcrResourceGroupNames = ['global']
 
 // These parameters are always overridden in the Makefile
 param currentUserId = ''
